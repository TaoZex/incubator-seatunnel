#
# Licensed to the Apache Software Foundation (ASF) under one or more
# contributor license agreements.  See the NOTICE file distributed with
# this work for additional information regarding copyright ownership.
# The ASF licenses this file to You under the Apache License, Version 2.0
# (the 'License'); you may not use this file except in compliance with
# the License.  You may obtain a copy of the License at
#
#     http://www.apache.org/licenses/LICENSE-2.0
#
# Unless required by applicable law or agreed to in writing, software
# distributed under the License is distributed on an 'AS IS' BASIS,
# WITHOUT WARRANTIES OR CONDITIONS OF ANY KIND, either express or implied.
# See the License for the specific language governing permissions and
# limitations under the License.
#

name: Backend
on:
  push:
  pull_request:
    paths-ignore:
      - 'docs/**'
      - '**/*.md'
      - 'seatunnel-ui/**'
      - 'seatunnel-engine/**'
      - 'seatunnel-e2e/seatunnel-engine-e2e/**'
      - 'seatunnel-examples/seatunnel-engine-examples/**'
      - 'seatunnel-core/seatunnel-seatunnel-starter/**'
      - 'generate_client_protocol.sh'

concurrency:
  group: backend-${{ github.event.pull_request.number || github.ref }}
  cancel-in-progress: true

jobs:
  license-header:
    if: github.repository == 'apache/incubator-seatunnel'
    name: License header
    runs-on: ubuntu-latest
    timeout-minutes: 10
    steps:
      - uses: actions/checkout@v3
        with:
          submodules: true
      - name: Check license header
        uses: apache/skywalking-eyes@985866ce7e324454f61e22eb2db2e998db09d6f3

  code-style:
    if: github.repository == 'apache/incubator-seatunnel'
    name: Code style
    runs-on: ubuntu-latest
    timeout-minutes: 10
    steps:
      - uses: actions/checkout@v3
        with:
          submodules: true
      - name: Check code style
        run: ./mvnw --batch-mode --quiet --no-snapshot-updates clean checkstyle:check

  dead-link:
    if: github.repository == 'apache/incubator-seatunnel'
    name: Dead links
    runs-on: ubuntu-latest
    timeout-minutes: 30
    steps:
      - uses: actions/checkout@v2
      - run: sudo npm install -g markdown-link-check@3.8.7
      - run: |
          for file in $(find . -name "*.md"); do
            markdown-link-check -c .dlc.json -q "$file"
          done

  sanity-check:
    if: github.repository == 'apache/incubator-seatunnel'
    name: Sanity check results
    needs: [ license-header, code-style, dead-link ]
    runs-on: ubuntu-latest
    timeout-minutes: 10
    steps:
      - name: Check results
        run: |
          [[ ${{ needs.license-header.result }} == 'success' ]] || exit 1;
          [[ ${{ needs.code-style.result }} == 'success' ]] || exit 1;
          [[ ${{ needs.dead-link.result }} == 'success' ]] || exit 1;

  build:
    if: github.repository == 'apache/incubator-seatunnel'
    name: Build
    needs: [ sanity-check ]
    strategy:
      matrix:
        java: [ '8', '11' ]
        os: [ 'ubuntu-latest', 'windows-latest' ]
    runs-on: ${{ matrix.os }}
    timeout-minutes: 80
    steps:
      - uses: actions/checkout@v3
        with:
          submodules: true
      - uses: actions/setup-java@v3
        with:
          distribution: 'temurin'
          java-version: ${{ matrix.java }}
          cache: 'maven'
      - name: Build distribution tar
        run: >-
          ./mvnw -B install scalastyle:check
          -D"maven.test.skip"=true
          -D"checkstyle.skip"=true
          -D"license.skipAddThirdParty"=true
          -D"http.keepAlive"=false
          -D"maven.wagon.http.pool"=false
          -D"maven.wagon.http.retryHandler.count"=3
          -D"maven.wagon.httpconnectionManager.ttlSeconds"=120

  dependency-license:
    if: github.repository == 'apache/incubator-seatunnel'
    name: Dependency licenses
    needs: [ sanity-check ]
    runs-on: ubuntu-latest
    timeout-minutes: 40
    steps:
      - uses: actions/checkout@v3
        with:
          submodules: true
      - uses: actions/setup-java@v3
        with:
          distribution: 'temurin'
          java-version: '8'
          cache: 'maven'
      - name: Install
        run: >-
          ./mvnw -B -q install -DskipTests
          -D"maven.test.skip"=true
          -D"maven.javadoc.skip"=true
          -D"scalastyle.skip"=true
          -D"checkstyle.skip"=true
          -D"license.skipAddThirdParty"
      - name: Check Dependencies Licenses
        run: tools/dependencies/checkLicense.sh

  unit-test:
    name: Unit Test
    runs-on: ${{ matrix.os }}
    needs: [ sanity-check ]
    strategy:
      matrix:
        java: [ '8', '11' ]
        os: [ 'ubuntu-latest', 'windows-latest' ]
<<<<<<< HEAD
    timeout-minutes: 80
=======
    timeout-minutes: 90
>>>>>>> 0b5a2852
    steps:
      - uses: actions/checkout@v2
      - name: Set up JDK ${{ matrix.java }}
        uses: actions/setup-java@v3
        with:
          java-version: ${{ matrix.java }}
          distribution: 'temurin'
          cache: 'maven'
      - name: Run Unit tests
        run: |
          ./mvnw -B -T 1C clean verify -D"maven.test.skip"=false -D"checkstyle.skip"=true -D"scalastyle.skip"=true -D"license.skipAddThirdParty"=true --no-snapshot-updates
        env:
          MAVEN_OPTS: -Xmx2048m

  integration-test:
    name: Integration Test
    runs-on: ${{ matrix.os }}
    needs: [ sanity-check ]
    strategy:
      matrix:
        java: [ '8', '11' ]
        os: [ 'ubuntu-latest' ]
<<<<<<< HEAD
    timeout-minutes: 80
=======
    timeout-minutes: 90
>>>>>>> 0b5a2852
    steps:
      - uses: actions/checkout@v2
      - name: Set up JDK ${{ matrix.java }}
        uses: actions/setup-java@v3
        with:
          java-version: ${{ matrix.java }}
          distribution: 'temurin'
          cache: 'maven'
      - name: Run Integration tests
        run: |
          ./mvnw -T 1C -B verify -DskipUT=true -DskipIT=false -D"checkstyle.skip"=true -D"scalastyle.skip"=true -D"license.skipAddThirdParty"=true --no-snapshot-updates
        env:
          MAVEN_OPTS: -Xmx2048m<|MERGE_RESOLUTION|>--- conflicted
+++ resolved
@@ -148,11 +148,7 @@
       matrix:
         java: [ '8', '11' ]
         os: [ 'ubuntu-latest', 'windows-latest' ]
-<<<<<<< HEAD
-    timeout-minutes: 80
-=======
     timeout-minutes: 90
->>>>>>> 0b5a2852
     steps:
       - uses: actions/checkout@v2
       - name: Set up JDK ${{ matrix.java }}
@@ -175,11 +171,7 @@
       matrix:
         java: [ '8', '11' ]
         os: [ 'ubuntu-latest' ]
-<<<<<<< HEAD
-    timeout-minutes: 80
-=======
     timeout-minutes: 90
->>>>>>> 0b5a2852
     steps:
       - uses: actions/checkout@v2
       - name: Set up JDK ${{ matrix.java }}
