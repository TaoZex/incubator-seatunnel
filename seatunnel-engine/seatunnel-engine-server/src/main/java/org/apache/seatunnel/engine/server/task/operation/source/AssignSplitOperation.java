--- conflicted
+++ resolved
@@ -69,11 +69,7 @@
                         Constant.OPERATION_RETRY_TIME,
                         true,
                         exception ->
-<<<<<<< HEAD
-                                exception instanceof NullPointerException
-=======
                                 exception instanceof SeaTunnelException
->>>>>>> e567203f
                                         && !server.taskIsEnded(taskID.getTaskGroupLocation()),
                         Constant.OPERATION_RETRY_SLEEP));
     }
