/*
 * Licensed to the Apache Software Foundation (ASF) under one or more
 * contributor license agreements.  See the NOTICE file distributed with
 * this work for additional information regarding copyright ownership.
 * The ASF licenses this file to You under the Apache License, Version 2.0
 * (the "License"); you may not use this file except in compliance with
 * the License.  You may obtain a copy of the License at
 *
 *    http://www.apache.org/licenses/LICENSE-2.0
 *
 * Unless required by applicable law or agreed to in writing, software
 * distributed under the License is distributed on an "AS IS" BASIS,
 * WITHOUT WARRANTIES OR CONDITIONS OF ANY KIND, either express or implied.
 * See the License for the specific language governing permissions and
 * limitations under the License.
 */

package org.apache.seatunnel.engine.server.service.slot;

import org.apache.seatunnel.engine.server.resourcemanager.resource.ResourceProfile;
import org.apache.seatunnel.engine.server.resourcemanager.resource.SlotProfile;
import org.apache.seatunnel.engine.server.resourcemanager.worker.WorkerProfile;

public interface SlotService {

    void init();

    void reset();

    SlotAndWorkerProfile requestSlot(long jobID, ResourceProfile resourceProfile);

    SlotContext getSlotContext(SlotProfile slotProfile);

    void releaseSlot(long jobId, SlotProfile slotProfile);

    void close();
<<<<<<< HEAD
=======

    WorkerProfile getWorkerProfile();
>>>>>>> e567203f
}<|MERGE_RESOLUTION|>--- conflicted
+++ resolved
@@ -34,9 +34,6 @@
     void releaseSlot(long jobId, SlotProfile slotProfile);
 
     void close();
-<<<<<<< HEAD
-=======
 
     WorkerProfile getWorkerProfile();
->>>>>>> e567203f
 }