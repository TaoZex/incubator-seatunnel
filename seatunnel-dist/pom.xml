--- conflicted
+++ resolved
@@ -173,11 +173,13 @@
                 </dependency>
                 <dependency>
                     <groupId>org.apache.seatunnel</groupId>
-<<<<<<< HEAD
+                    <artifactId>connector-http-onesignal</artifactId>
+                    <version>${project.version}</version>
+                    <scope>provided</scope>
+                </dependency>
+                <dependency>
+                    <groupId>org.apache.seatunnel</groupId>
                     <artifactId>connector-http-notion</artifactId>
-=======
-                    <artifactId>connector-http-onesignal</artifactId>
->>>>>>> ff44db11
                     <version>${project.version}</version>
                     <scope>provided</scope>
                 </dependency>
