## Output plugin : Hdfs

* Author: InterestingLab
* Homepage: https://interestinglab.github.io/waterdrop
* Version: 1.0.0

### Description

输出数据到HDFS文件

### Options

| name | type | required | default value |
| --- | --- | --- | --- |
| [options](#options-object) | object | no | - |
| [partition_by](#partition_by-array) | array | no | - |
| [path](#path-string) | string | yes | - |
| [path_time_format](#path_time_format-string) | string | no | yyyyMMddHHmmss |
| [save_mode](#save_mode-string) | string | no | error |
| [serializer](#serializer-string) | string | no | json |

##### options [object]

自定义参数

##### partition_by [array]

根据所选字段对数据进行分区

##### path [string]

Hadoop集群文件路径，以hdfs://开头

##### path_time_format [string]

当`path`参数中的格式为`xxxx-${now}`时，`path_time_format`可以指定index名称的时间格式，默认值为 `yyyy.MM.dd`。常用的时间格式列举如下：

| Symbol | Description |
| --- | --- |
| y | Year |
| M | Month |
| d | Day of month |
| H | Hour in day (0-23) |
| m | Minute in hour |
| s | Second in minute |

详细的时间格式语法见[Java SimpleDateFormat](https://docs.oracle.com/javase/tutorial/i18n/format/simpleDateFormat.html)。

##### save_mode [string]

存储模式，当前支持overwrite，append，ignore以及error。每个模式具体含义见[save-modes](http://spark.apache.org/docs/2.2.0/sql-programming-guide.html#save-modes)

##### serializer [string]

序列化方法，当前支持csv、json、parquet和text


### Example

```
hdfs {
<<<<<<< HEAD
    path = "hdfs:///var/logs-${now}"
    serializer = "text"
=======
    path = "file:///var/logs-${now}"
>>>>>>> 47bfbed3
    path_time_format = "yyyy.MM.dd"
}
```

> 按天生成HDFS文件，例如**logs-2018.02.12**<|MERGE_RESOLUTION|>--- conflicted
+++ resolved
@@ -59,12 +59,8 @@
 
 ```
 hdfs {
-<<<<<<< HEAD
     path = "hdfs:///var/logs-${now}"
-    serializer = "text"
-=======
-    path = "file:///var/logs-${now}"
->>>>>>> 47bfbed3
+    serializer = "json"
     path_time_format = "yyyy.MM.dd"
 }
 ```
