# Error Quick Reference Manual

This document records some common error codes and corresponding solutions of SeaTunnel, aiming to quickly solve the problems encountered by users.

## SeaTunnel API Error Codes

| code   | description                        | solution                                                                                                                                                                                       |
|--------|------------------------------------|------------------------------------------------------------------------------------------------------------------------------------------------------------------------------------------------|
| API-01 | Configuration item validate failed | When users encounter this error code, it is usually due to a problem with the connector parameters configured by the user, please check the connector documentation and correct the parameters |
| API-02 | Option item validate failed        | -                                                                                                                                                                                              |
| API-03 | Catalog initialize failed          | When users encounter this error code, it is usually because the connector initialization catalog failed, please check the connector connector options whether are correct                      |
| API-04 | Database not existed               | When users encounter this error code, it is usually because the database that you want to access is not existed, please double check the database exists                                       |
| API-05 | Table not existed                  | When users encounter this error code, it is usually because the table that you want to access is not existed, please double check the table exists                                             |
| API-06 | Factory initialize failed          | When users encounter this error code, it is usually because there is a problem with the jar package dependency, please check whether your local SeaTunnel installation package is complete     |

## SeaTunnel Common Error Codes

| code      | description                                                            | solution                                                                                                                                                                                           |
|-----------|------------------------------------------------------------------------|----------------------------------------------------------------------------------------------------------------------------------------------------------------------------------------------------|
| COMMON-01 | File operation failed, such as (read,list,write,move,copy,sync) etc... | When users encounter this error code, it is usually there are some problems in the file operation, please check if the file is OK                                                                  |
| COMMON-02 | Json covert/parse operation failed                                     | When users encounter this error code, it is usually there are some problems about json converting or parsing, please check if the json format is correct                                           |
| COMMON-03 | Reflect class operation failed                                         | When users encounter this error code, it is usually there are some problems on class reflect operation, please check the jar dependency whether exists in classpath                                |
| COMMON-04 | Serialize class operation failed                                       | When users encounter this error code, it is usually there are some problems on class serialize operation, please check java environment                                                            |
| COMMON-05 | Unsupported operation                                                  | When users encounter this error code, users may trigger an unsupported operation such as enabled some unsupported features                                                                         |
| COMMON-06 | Illegal argument                                                       | When users encounter this error code, it maybe user-configured parameters are not legal, please correct it according to the tips                                                                   |
| COMMON-07 | Unsupported data type                                                  | When users encounter this error code, it maybe connectors don't support this data type                                                                                                             |
| COMMON-08 | Sql operation failed, such as (execute,addBatch,close) etc...          | When users encounter this error code, it is usually there are some problems on sql execute process, please check the sql whether correct                                                           |
| COMMON-09 | Get table schema from upstream data failed                             | When users encounter this error code, it maybe SeaTunnel try to get schema information from connector source data failed, please check your configuration whether correct and connector is work    |
| COMMON-10 | Flush data operation that in sink connector failed                     | When users encounter this error code, it maybe SeaTunnel try to flush batch data to sink connector field, please check your configuration whether correct and connector is work                    |
| COMMON-11 | Sink writer operation failed, such as (open, close) etc...             | When users encounter this error code, it maybe some operation of writer such as Parquet,Orc,IceBerg failed, you need to check if the corresponding file or resource has read and write permissions |
| COMMON-12 | Source reader operation failed, such as (open, close) etc...           | When users encounter this error code, it maybe some operation of reader such as Parquet,Orc,IceBerg failed, you need to check if the corresponding file or resource has read and write permissions |
| COMMON-13 | Http operation failed, such as (open, close, response) etc...          | When users encounter this error code, it maybe some http requests failed, please check your network environment                                                                                    |

## Assert Connector Error Codes

| code      | description          | solution                                                                                  |
|-----------|----------------------|-------------------------------------------------------------------------------------------|
| ASSERT-01 | Rule validate failed | When users encounter this error code, it means that upstream data does not meet the rules |

## Cassandra Connector Error Codes

| code         | description                                     | solution                                                                                                                                                              |
|--------------|-------------------------------------------------|-----------------------------------------------------------------------------------------------------------------------------------------------------------------------|
| CASSANDRA-01 | Field is not existed in target table            | When users encounter this error code, it means that the fields of upstream data don't meet with target cassandra table, please check target cassandra table structure |
| CASSANDRA-02 | Add batch SeaTunnelRow data into a batch failed | When users encounter this error code, it means that cassandra has some problems, please check it whether is work                                                      |
| CASSANDRA-03 | Close cql session of cassandra failed           | When users encounter this error code, it means that cassandra has some problems, please check it whether is work                                                      |
| CASSANDRA-04 | No data in source table                         | When users encounter this error code, it means that source cassandra table has no data, please check it                                                               |
| CASSANDRA-05 | Parse ip address from string field field        | When users encounter this error code, it means that upstream data does not match ip address format, please check it                                                   |

## Slack Connector Error Codes

| code      | description                                 | solution                                                                                                           |
|-----------|---------------------------------------------|--------------------------------------------------------------------------------------------------------------------|
| SLACK-01  | Conversation can not be founded in channels | When users encounter this error code, it means that the channel is not existed in slack workspace, please check it |
| SLACK-02  | Write to slack channel failed               | When users encounter this error code, it means that slack has some problems, please check it whether is work       |

<<<<<<< HEAD
## Tablestore Connector Error Codes

| code           | description                           | solution                                                                                                                         |
|----------------|---------------------------------------|----------------------------------------------------------------------------------------------------------------------------------|
| TABLESTORE-01  | Writing items to Tablestore failed    | When users encounter this error code, it means that failed to write data to tablestore, please check your conf and retry it      |
| TABLESTORE-02  | Failed to send this row of data       | When users encounter this error code, it means that failed to write this row of data, please read error code and error message   |
| TABLESTORE-03  | Unsupported primaryKeyType            | When users encounter this error code, it means that this primaryKeyType is not supported, please check your it                   |
| TABLESTORE-04  | Unsupported columnType                | When users encounter this error code, it means that this columnType is not supported, please check your it                       |
=======
## Rabbitmq Connector Error Codes

| code        | description                                                   | solution                                                                                                        |
|-------------|---------------------------------------------------------------|-----------------------------------------------------------------------------------------------------------------|
| RABBITMQ-01 | handle queue consumer shutdown signal failed                  | When users encounter this error code, it means that job has some problems, please check it whether is work well |
| RABBITMQ-02 | create rabbitmq client failed                                 | When users encounter this error code, it means that rabbitmq has some problems, please check it whether is work |
| RABBITMQ-03 | close connection failed                                       | When users encounter this error code, it means that rabbitmq has some problems, please check it whether is work |
| RABBITMQ-04 | send messages failed                                          | When users encounter this error code, it means that rabbitmq has some problems, please check it whether is work |
| RABBITMQ-05 | messages could not be acknowledged during checkpoint creation | When users encounter this error code, it means that job has some problems, please check it whether is work well |
| RABBITMQ-06 | messages could not be acknowledged with basicReject           | When users encounter this error code, it means that job has some problems, please check it whether is work well |
| RABBITMQ-07 | parse uri failed                                              | When users encounter this error code, it means that rabbitmq connect uri incorrect, please check it             |
| RABBITMQ-08 | initialize ssl context failed                                 | When users encounter this error code, it means that rabbitmq has some problems, please check it whether is work |
| RABBITMQ-09 | setup ssl factory failed                                      | When users encounter this error code, it means that rabbitmq has some problems, please check it whether is work |

## Socket Connector Error Codes

| code      | description                                              | solution                                                                                                                       |
|-----------|----------------------------------------------------------|--------------------------------------------------------------------------------------------------------------------------------|
| SOCKET-01 | Cannot connect to socket server                          | When the user encounters this error code, it means that the connection address may not match, please check                     |
| SOCKET-02 | Failed to send message to socket server                  | When the user encounters this error code, it means that there is a problem sending data and retry is not enabled, please check |
| SOCKET-03 | Unable to write; interrupted while doing another attempt | When the user encounters this error code, it means that the data writing is interrupted abnormally, please check               |
>>>>>>> 77f68f1e
<|MERGE_RESOLUTION|>--- conflicted
+++ resolved
@@ -54,16 +54,6 @@
 | SLACK-01  | Conversation can not be founded in channels | When users encounter this error code, it means that the channel is not existed in slack workspace, please check it |
 | SLACK-02  | Write to slack channel failed               | When users encounter this error code, it means that slack has some problems, please check it whether is work       |
 
-<<<<<<< HEAD
-## Tablestore Connector Error Codes
-
-| code           | description                           | solution                                                                                                                         |
-|----------------|---------------------------------------|----------------------------------------------------------------------------------------------------------------------------------|
-| TABLESTORE-01  | Writing items to Tablestore failed    | When users encounter this error code, it means that failed to write data to tablestore, please check your conf and retry it      |
-| TABLESTORE-02  | Failed to send this row of data       | When users encounter this error code, it means that failed to write this row of data, please read error code and error message   |
-| TABLESTORE-03  | Unsupported primaryKeyType            | When users encounter this error code, it means that this primaryKeyType is not supported, please check your it                   |
-| TABLESTORE-04  | Unsupported columnType                | When users encounter this error code, it means that this columnType is not supported, please check your it                       |
-=======
 ## Rabbitmq Connector Error Codes
 
 | code        | description                                                   | solution                                                                                                        |
@@ -85,4 +75,12 @@
 | SOCKET-01 | Cannot connect to socket server                          | When the user encounters this error code, it means that the connection address may not match, please check                     |
 | SOCKET-02 | Failed to send message to socket server                  | When the user encounters this error code, it means that there is a problem sending data and retry is not enabled, please check |
 | SOCKET-03 | Unable to write; interrupted while doing another attempt | When the user encounters this error code, it means that the data writing is interrupted abnormally, please check               |
->>>>>>> 77f68f1e
+
+## Tablestore Connector Error Codes
+
+| code           | description                           | solution                                                                                                                         |
+|----------------|---------------------------------------|----------------------------------------------------------------------------------------------------------------------------------|
+| TABLESTORE-01  | Writing items to Tablestore failed    | When users encounter this error code, it means that failed to write data to tablestore, please check your conf and retry it      |
+| TABLESTORE-02  | Failed to send this row of data       | When users encounter this error code, it means that failed to write this row of data, please read error code and error message   |
+| TABLESTORE-03  | Unsupported primaryKeyType            | When users encounter this error code, it means that this primaryKeyType is not supported, please check your it                   |
+| TABLESTORE-04  | Unsupported columnType                | When users encounter this error code, it means that this columnType is not supported, please check your it                       |