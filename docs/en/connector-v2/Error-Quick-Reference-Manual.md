--- conflicted
+++ resolved
@@ -76,15 +76,12 @@
 | SOCKET-02 | Failed to send message to socket server                  | When the user encounters this error code, it means that there is a problem sending data and retry is not enabled, please check |
 | SOCKET-03 | Unable to write; interrupted while doing another attempt | When the user encounters this error code, it means that the data writing is interrupted abnormally, please check               |
 
-<<<<<<< HEAD
 ## Tablestore Connector Error Codes
 
 | code           | description                           | solution                                                                                                                            |
 |----------------|---------------------------------------|-------------------------------------------------------------------------------------------------------------------------------------|
 | TABLESTORE-01  | Failed to send these rows of data     | When users encounter this error code, it means that failed to write these rows of data, please check the rows that failed to import |
 
-=======
->>>>>>> 4686f35d
 ## Hive Connector Error Codes
 
 | code    | description                                                   | solution                                                                                                                      |
