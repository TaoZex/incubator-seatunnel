# Error Quick Reference Manual

This document records some common error codes and corresponding solutions of SeaTunnel, aiming to quickly solve the
problems encountered by users.

## SeaTunnel API Error Codes

| code   | description                        | solution                                                                                                                                                                                       |
|--------|------------------------------------|------------------------------------------------------------------------------------------------------------------------------------------------------------------------------------------------|
| API-01 | Configuration item validate failed | When users encounter this error code, it is usually due to a problem with the connector parameters configured by the user, please check the connector documentation and correct the parameters |
| API-02 | Option item validate failed        | -                                                                                                                                                                                              |
| API-03 | Catalog initialize failed          | When users encounter this error code, it is usually because the connector initialization catalog failed, please check the connector connector options whether are correct                      |
| API-04 | Database not existed               | When users encounter this error code, it is usually because the database that you want to access is not existed, please double check the database exists                                       |
| API-05 | Table not existed                  | When users encounter this error code, it is usually because the table that you want to access is not existed, please double check the table exists                                             |
| API-06 | Factory initialize failed          | When users encounter this error code, it is usually because there is a problem with the jar package dependency, please check whether your local SeaTunnel installation package is complete     |

## SeaTunnel Common Error Codes

| code      | description                                                            | solution                                                                                                                                                                                           |
|-----------|------------------------------------------------------------------------|----------------------------------------------------------------------------------------------------------------------------------------------------------------------------------------------------|
| COMMON-01 | File operation failed, such as (read,list,write,move,copy,sync) etc... | When users encounter this error code, it is usually there are some problems in the file operation, please check if the file is OK                                                                  |
| COMMON-02 | Json covert/parse operation failed                                     | When users encounter this error code, it is usually there are some problems about json converting or parsing, please check if the json format is correct                                           |
| COMMON-03 | Reflect class operation failed                                         | When users encounter this error code, it is usually there are some problems on class reflect operation, please check the jar dependency whether exists in classpath                                |
| COMMON-04 | Serialize class operation failed                                       | When users encounter this error code, it is usually there are some problems on class serialize operation, please check java environment                                                            |
| COMMON-05 | Unsupported operation                                                  | When users encounter this error code, users may trigger an unsupported operation such as enabled some unsupported features                                                                         |
| COMMON-06 | Illegal argument                                                       | When users encounter this error code, it maybe user-configured parameters are not legal, please correct it according to the tips                                                                   |
| COMMON-07 | Unsupported data type                                                  | When users encounter this error code, it maybe connectors don't support this data type                                                                                                             |
| COMMON-08 | Sql operation failed, such as (execute,addBatch,close) etc...          | When users encounter this error code, it is usually there are some problems on sql execute process, please check the sql whether correct                                                           |
| COMMON-09 | Get table schema from upstream data failed                             | When users encounter this error code, it maybe SeaTunnel try to get schema information from connector source data failed, please check your configuration whether correct and connector is work    |
| COMMON-10 | Flush data operation that in sink connector failed                     | When users encounter this error code, it maybe SeaTunnel try to flush batch data to sink connector field, please check your configuration whether correct and connector is work                    |
| COMMON-11 | Sink writer operation failed, such as (open, close) etc...             | When users encounter this error code, it maybe some operation of writer such as Parquet,Orc,IceBerg failed, you need to check if the corresponding file or resource has read and write permissions |
| COMMON-12 | Source reader operation failed, such as (open, close) etc...           | When users encounter this error code, it maybe some operation of reader such as Parquet,Orc,IceBerg failed, you need to check if the corresponding file or resource has read and write permissions |
| COMMON-13 | Http operation failed, such as (open, close, response) etc...          | When users encounter this error code, it maybe some http requests failed, please check your network environment                                                                                    |
| COMMON-14 | Class load operation failed                                            | When users encounter this error code, it maybe some The corresponding jar does not exist, or the type is not supported                                                                             |

## Assert Connector Error Codes

| code      | description          | solution                                                                                  |
|-----------|----------------------|-------------------------------------------------------------------------------------------|
| ASSERT-01 | Rule validate failed | When users encounter this error code, it means that upstream data does not meet the rules |

## Cassandra Connector Error Codes

| code         | description                                     | solution                                                                                                                                                              |
|--------------|-------------------------------------------------|-----------------------------------------------------------------------------------------------------------------------------------------------------------------------|
| CASSANDRA-01 | Field is not existed in target table            | When users encounter this error code, it means that the fields of upstream data don't meet with target cassandra table, please check target cassandra table structure |
| CASSANDRA-02 | Add batch SeaTunnelRow data into a batch failed | When users encounter this error code, it means that cassandra has some problems, please check it whether is work                                                      |
| CASSANDRA-03 | Close cql session of cassandra failed           | When users encounter this error code, it means that cassandra has some problems, please check it whether is work                                                      |
| CASSANDRA-04 | No data in source table                         | When users encounter this error code, it means that source cassandra table has no data, please check it                                                               |
| CASSANDRA-05 | Parse ip address from string failed             | When users encounter this error code, it means that upstream data does not match ip address format, please check it                                                   |

## Slack Connector Error Codes

| code      | description                                 | solution                                                                                                           |
|-----------|---------------------------------------------|--------------------------------------------------------------------------------------------------------------------|
| SLACK-01  | Conversation can not be founded in channels | When users encounter this error code, it means that the channel is not existed in slack workspace, please check it |
| SLACK-02  | Write to slack channel failed               | When users encounter this error code, it means that slack has some problems, please check it whether is work       |

## MyHours Connector Error Codes

| code        | description                      | solution                                                                                                                 | 
|-------------|----------------------------------|--------------------------------------------------------------------------------------------------------------------------|
| MYHOURS-01  | Get myhours token failed         | When users encounter this error code, it means that login to the MyHours Failed, please check your network and try again |

## Rabbitmq Connector Error Codes

| code        | description                                                   | solution                                                                                                        |
|-------------|---------------------------------------------------------------|-----------------------------------------------------------------------------------------------------------------|
| RABBITMQ-01 | handle queue consumer shutdown signal failed                  | When users encounter this error code, it means that job has some problems, please check it whether is work well |
| RABBITMQ-02 | create rabbitmq client failed                                 | When users encounter this error code, it means that rabbitmq has some problems, please check it whether is work |
| RABBITMQ-03 | close connection failed                                       | When users encounter this error code, it means that rabbitmq has some problems, please check it whether is work |
| RABBITMQ-04 | send messages failed                                          | When users encounter this error code, it means that rabbitmq has some problems, please check it whether is work |
| RABBITMQ-05 | messages could not be acknowledged during checkpoint creation | When users encounter this error code, it means that job has some problems, please check it whether is work well |
| RABBITMQ-06 | messages could not be acknowledged with basicReject           | When users encounter this error code, it means that job has some problems, please check it whether is work well |
| RABBITMQ-07 | parse uri failed                                              | When users encounter this error code, it means that rabbitmq connect uri incorrect, please check it             |
| RABBITMQ-08 | initialize ssl context failed                                 | When users encounter this error code, it means that rabbitmq has some problems, please check it whether is work |
| RABBITMQ-09 | setup ssl factory failed                                      | When users encounter this error code, it means that rabbitmq has some problems, please check it whether is work |

## Socket Connector Error Codes

| code      | description                                              | solution                                                                                                                       |
|-----------|----------------------------------------------------------|--------------------------------------------------------------------------------------------------------------------------------|
| SOCKET-01 | Cannot connect to socket server                          | When the user encounters this error code, it means that the connection address may not match, please check                     |
| SOCKET-02 | Failed to send message to socket server                  | When the user encounters this error code, it means that there is a problem sending data and retry is not enabled, please check |
| SOCKET-03 | Unable to write; interrupted while doing another attempt | When the user encounters this error code, it means that the data writing is interrupted abnormally, please check               |

## TableStore Connector Error Codes

| code           | description                           | solution                                                                                                                            |
|----------------|---------------------------------------|-------------------------------------------------------------------------------------------------------------------------------------|
| TABLESTORE-01  | Failed to send these rows of data     | When users encounter this error code, it means that failed to write these rows of data, please check the rows that failed to import |

## Hive Connector Error Codes

| code    | description                                                   | solution                                                                                                                      |
|---------|---------------------------------------------------------------|-------------------------------------------------------------------------------------------------------------------------------|
| HIVE-01 | Get name node host from table location failed                 | When users encounter this error code, it means that the metastore inforamtion has some problems, please check it              |
| HIVE-02 | Initialize hive metastore client failed                       | When users encounter this error code, it means that connect to hive metastore service failed, please check it whether is work |
| HIVE-03 | Get hive table information from hive metastore service failed | When users encounter this error code, it means that hive metastore service has some problems, please check it whether is work |

## Elasticsearch Connector Error Codes

| code              | description                                   | solution                                                                                                                       |
|-------------------|-----------------------------------------------|--------------------------------------------------------------------------------------------------------------------------------|
| ELASTICSEARCH-01  | Bulk es response error                        | When the user encounters this error code, it means that the connection was aborted, please check it whether is work            |
| ELASTICSEARCH-02  | Get elasticsearch version failed              | When the user encounters this error code, it means that the connection was aborted, please check it whether is work            |
| ELASTICSEARCH-03  | Fail to scroll request                        | When the user encounters this error code, it means that the connection was aborted, please check it whether is work            |
| ELASTICSEARCH-04  | Get elasticsearch document index count failed | When the user encounters this error code, it means that the es index may not wrong or the connection was aborted, please check |

## Kafka Connector Error Codes

| code     | description                                                                               | solution                                                                                                                          |
|----------|-------------------------------------------------------------------------------------------|-----------------------------------------------------------------------------------------------------------------------------------|
| KAFKA-01 | Incompatible KafkaProducer version                                                        | When users encounter this error code, it means that KafkaProducer version is incompatible, please check it                        |
| KAFKA-02 | Get transactionManager in KafkaProducer exception                                         | When users encounter this error code, it means that can not get transactionManager in KafkaProducer, please check it              |
| KAFKA-03 | Add the split checkpoint state to reader failed                                           | When users encounter this error code, it means that add the split checkpoint state to reader failed, please retry it              |
| KAFKA-04 | Add a split back to the split enumerator,it will only happen when a SourceReader failed   | When users encounter this error code, it means that add a split back to the split enumerator failed, please check it              | 
| KAFKA-05 | Error occurred when the kafka consumer thread was running                                 | When users encounter this error code, it means that an error occurred when the kafka consumer thread was running, please check it |
| KAFKA-06 | Kafka failed to consume data                                                              | When users encounter this error code, it means that Kafka failed to consume data, please check config and retry it                |

## InfluxDB Connector Error Codes

| code        | description                                                      | solution                                                                                                    |
|-------------|------------------------------------------------------------------|-------------------------------------------------------------------------------------------------------------|
| INFLUXDB-01 | Connect influxdb failed, due to influxdb version info is unknown | When the user encounters this error code, it indicates that the connection to influxdb failed. Please check |
| INFLUXDB-02 | Get column index of query result exception                       | When the user encounters this error code, it indicates that obtaining the column index failed. Please check |

## Kudu Connector Error Codes

| code    | description                                              | solution                                                                                                                                                                                          |
|---------|----------------------------------------------------------|---------------------------------------------------------------------------------------------------------------------------------------------------------------------------------------------------|
| KUDU-01 | Get the Kuduscan object for each splice failed           | When users encounter this error code, it is usually there are some problems with getting the KuduScan Object for each splice, please check your configuration whether correct and Kudu is work    |
| KUDU-02 | Close Kudu client failed                                 | When users encounter this error code, it is usually there are some problems with closing the Kudu client, please check the Kudu is work                                                           |                                                                |
| KUDU-03 | Value type does not match column type                    | When users encounter this error code, it is usually there are some problems on matching the Type between value type and colum type, please check if the data type is supported                    |
| KUDU-04 | Upsert data to Kudu failed                               | When users encounter this error code, it means that Kudu has some problems, please check it whether is work                                                                                       |
| KUDU-05 | Insert data to Kudu failed                               | When users encounter this error code, it means that Kudu has some problems, please check it whether is work                                                                                       |
| KUDU-06 | Initialize the Kudu client failed                        | When users encounter this error code, it is usually there are some problems with initializing the Kudu client, please check your configuration whether correct and connector is work              |
| KUDU-07 | Generate Kudu Parameters in the preparation phase failed | When users encounter this error code, it means that there are some problems on Kudu parameters generation, please check your configuration                                                        |

## IotDB Connector Error Codes

| code     | description                                              | solution                                                                                                     |
|----------|----------------------------------------------------------|--------------------------------------------------------------------------------------------------------------|
| IOTDB-01 | Close IoTDB session failed                               | When the user encounters this error code, it indicates that closing the session failed. Please check         |
| IOTDB-02 | Initialize IoTDB client failed                           | When the user encounters this error code, it indicates that the client initialization failed. Please check   |
| IOTDB-03 | Close IoTDB client failed                                | When the user encounters this error code, it indicates that closing the client failed. Please check          |

## File Connector Error Codes

| code    | description                 | solution                                                                                                                                                         |
|---------|-----------------------------|------------------------------------------------------------------------------------------------------------------------------------------------------------------|
| FILE-01 | File type is invalid        | When users encounter this error code, it means that the this file is not the format that user assigned, please check it                                          |
| FILE-02 | Data deserialization failed | When users encounter this error code, it means that data from files not satisfied the schema that user assigned, please check data from files whether is correct |
| FILE-03 | Get file list failed        | When users encounter this error code, it means that connector try to traverse the path and get file list failed, please check file system whether is work        |

## Doris Connector Error Codes

| code     | description                               | solution                                                                                                                                 |
|----------|-------------------------------------------|------------------------------------------------------------------------------------------------------------------------------------------|
| Doris-01 | Writing records to Doris failed.          | When users encounter this error code, it means that writing records to Doris failed, please check data from files whether is correct     |

## Clickhouse Connector Error Codes

| code          | description                                                               | solution                                                                                                                                                                |
|---------------|---------------------------------------------------------------------------|-------------------------------------------------------------------------------------------------------------------------------------------------------------------------|
| CLICKHOUSE-01 | Field is not existed in target table                                      | When users encounter this error code, it means that the fields of upstream data don't meet with target clickhouse table, please check target clickhouse table structure |
| CLICKHOUSE-02 | Can’t find password of shard node                                         | When users encounter this error code, it means that no password is configured for each node, please check                                                               |
| CLICKHOUSE-03 | Can’t delete directory                                                    | When users encounter this error code, it means that the directory does not exist or does not have permission, please check                                              |
| CLICKHOUSE-04 | Ssh operation failed, such as (login,connect,authentication,close) etc... | When users encounter this error code, it means that the ssh request failed, please check your network environment                                                       |
| CLICKHOUSE-05 | Get cluster list from clickhouse failed                                   | When users encounter this error code, it means that the clickhouse cluster is not configured correctly, please check                                                    |
| CLICKHOUSE-06 | Shard key not found in table                                              | When users encounter this error code, it means that the shard key of the distributed table is not configured, please check                                              |

## Jdbc Connector Error Codes

| code    | description                                                         | solution                                                                                                                                                                                                    |
|---------|---------------------------------------------------------------------|-------------------------------------------------------------------------------------------------------------------------------------------------------------------------------------------------------------|
| JDBC-01 | Fail to create driver of class                                      | When users encounter this error code, it means that driver package may not be added. Check whether the driver exists                                                                                        |
| JDBC-02 | No suitable driver found                                            | When users encounter this error code, it means that no password is configured for each node, please check                                                                                                   |
| JDBC-03 | Xa operation failed, such as (commit, rollback) etc..               | When users encounter this error code, it means that if a distributed sql transaction fails, check the transaction execution of the corresponding database to determine the cause of the transaction failure |
| JDBC-04 | Connector database failed                                           | When users encounter this error code, it means that database connection failure, check whether the url is correct or whether the corresponding service is normal                                            |
| JDBC-05 | transaction operation failed, such as (commit, rollback) etc..      | When users encounter this error code, it means that if a sql transaction fails, check the transaction execution of the corresponding database to determine the cause of the transaction failure             |
| JDBC-06 | No suitable dialect factory found                                   | When users encounter this error code, it means that may be an unsupported dialect type                                                                                                                      |

## Pulsar Connector Error Codes

| code      | description                                      | solution                                                                                                              |
|-----------|--------------------------------------------------|-----------------------------------------------------------------------------------------------------------------------|
| PULSAR-01 | Open pulsar admin failed                         | When users encounter this error code, it means that open pulsar admin failed, please check it                         |
| PULSAR-02 | Open pulsar client failed                        | When users encounter this error code, it means that open pulsar client failed, please check it                        |
| PULSAR-03 | Pulsar authentication failed                     | When users encounter this error code, it means that Pulsar Authentication failed, please check it                     |
| PULSAR-04 | Subscribe topic from pulsar failed               | When users encounter this error code, it means that Subscribe topic from pulsar failed, please check it               |
| PULSAR-05 | Get last cursor of pulsar topic failed           | When users encounter this error code, it means that get last cursor of pulsar topic failed, please check it           |
| PULSAR-06 | Get partition information of pulsar topic failed | When users encounter this error code, it means that Get partition information of pulsar topic failed, please check it |

## StarRocks Connector Error Codes

| code         | description                               | solution                                                                                                                                 |
|--------------|-------------------------------------------|------------------------------------------------------------------------------------------------------------------------------------------|
| STARROCKS-01 | Flush batch data to sink connector failed | When users encounter this error code, it means that flush batch data to sink connector failed, please check it                           |
| STARROCKS-02 | Writing records to StarRocks failed      | When users encounter this error code, it means that writing records to StarRocks failed, please check data from files whether is correct |

## DingTalk Connector Error Codes

| code        | description                             | solution                                                                                                             |
|-------------|-----------------------------------------|----------------------------------------------------------------------------------------------------------------------|
| DINGTALK-01 | Send response to DinkTalk server failed | When users encounter this error code, it means that send response message to DinkTalk server failed, please check it |
| DINGTALK-02 | Get sign from DinkTalk server failed    | When users encounter this error code, it means that get signature from DinkTalk server failed , please check it      |

<<<<<<< HEAD
## GoogleSheets Connector Error Codes

| code            | description                                | solution                                                                                                             |
|-----------------|--------------------------------------------|----------------------------------------------------------------------------------------------------------------------|
| GOOGLESHEETS-01 | Build google sheets http request exception | When users encounter this error code, it means that send http request to build google sheets failed, please check it |
=======
## Iceberg Connector Error Codes

| code       | description                     | solution                                                                                                 |
|------------|---------------------------------|----------------------------------------------------------------------------------------------------------|
| ICEBERG-01 | File Scan Split failed          | When users encounter this error code, it means that the file scanning and splitting failed. Please check |
| ICEBERG-02 | Invalid starting record offset  | When users encounter this error code, it means that the starting record offset is invalid. Please check  |

## Email Connector Error Codes

| code        | description       | solution                                                                                                                                                            |
|-------------|-------------------|---------------------------------------------------------------------------------------------------------------------------------------------------------------------|
| EMAIL-01    | Send email failed | When users encounter this error code, it means that send email to target server failed, please adjust the network environment according to the abnormal information |
>>>>>>> 12200a5c
<|MERGE_RESOLUTION|>--- conflicted
+++ resolved
@@ -206,13 +206,12 @@
 | DINGTALK-01 | Send response to DinkTalk server failed | When users encounter this error code, it means that send response message to DinkTalk server failed, please check it |
 | DINGTALK-02 | Get sign from DinkTalk server failed    | When users encounter this error code, it means that get signature from DinkTalk server failed , please check it      |
 
-<<<<<<< HEAD
 ## GoogleSheets Connector Error Codes
 
 | code            | description                                | solution                                                                                                             |
 |-----------------|--------------------------------------------|----------------------------------------------------------------------------------------------------------------------|
 | GOOGLESHEETS-01 | Build google sheets http request exception | When users encounter this error code, it means that send http request to build google sheets failed, please check it |
-=======
+
 ## Iceberg Connector Error Codes
 
 | code       | description                     | solution                                                                                                 |
@@ -224,5 +223,4 @@
 
 | code        | description       | solution                                                                                                                                                            |
 |-------------|-------------------|---------------------------------------------------------------------------------------------------------------------------------------------------------------------|
-| EMAIL-01    | Send email failed | When users encounter this error code, it means that send email to target server failed, please adjust the network environment according to the abnormal information |
->>>>>>> 12200a5c
+| EMAIL-01    | Send email failed | When users encounter this error code, it means that send email to target server failed, please adjust the network environment according to the abnormal information |