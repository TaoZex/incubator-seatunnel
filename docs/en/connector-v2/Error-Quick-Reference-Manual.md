# Error Quick Reference Manual

This document records some common error codes and corresponding solutions of SeaTunnel, aiming to quickly solve the problems encountered by users.

## SeaTunnel API Error Codes

| code   | description                        | solution                                                                                                                                                                                       |
|--------|------------------------------------|------------------------------------------------------------------------------------------------------------------------------------------------------------------------------------------------|
| API-01 | Configuration item validate failed | When users encounter this error code, it is usually due to a problem with the connector parameters configured by the user, please check the connector documentation and correct the parameters |
| API-02 | Option item validate failed        | -                                                                                                                                                                                              |
| API-03 | Catalog initialize failed          | When users encounter this error code, it is usually because the connector initialization catalog failed, please check the connector connector options whether are correct                      |
| API-04 | Database not existed               | When users encounter this error code, it is usually because the database that you want to access is not existed, please double check the database exists                                       |
| API-05 | Table not existed                  | When users encounter this error code, it is usually because the table that you want to access is not existed, please double check the table exists                                             |
| API-06 | Factory initialize failed          | When users encounter this error code, it is usually because there is a problem with the jar package dependency, please check whether your local SeaTunnel installation package is complete     |

## SeaTunnel Common Error Codes

| code      | description                                                            | solution                                                                                                                                                                                           |
|-----------|------------------------------------------------------------------------|----------------------------------------------------------------------------------------------------------------------------------------------------------------------------------------------------|
| COMMON-01 | File operation failed, such as (read,list,write,move,copy,sync) etc... | When users encounter this error code, it is usually there are some problems in the file operation, please check if the file is OK                                                                  |
| COMMON-02 | Json covert/parse operation failed                                     | When users encounter this error code, it is usually there are some problems about json converting or parsing, please check if the json format is correct                                           |
| COMMON-03 | Reflect class operation failed                                         | When users encounter this error code, it is usually there are some problems on class reflect operation, please check the jar dependency whether exists in classpath                                |
| COMMON-04 | Serialize class operation failed                                       | When users encounter this error code, it is usually there are some problems on class serialize operation, please check java environment                                                            |
| COMMON-05 | Unsupported operation                                                  | When users encounter this error code, users may trigger an unsupported operation such as enabled some unsupported features                                                                         |
| COMMON-06 | Illegal argument                                                       | When users encounter this error code, it maybe user-configured parameters are not legal, please correct it according to the tips                                                                   |
| COMMON-07 | Unsupported data type                                                  | When users encounter this error code, it maybe connectors don't support this data type                                                                                                             |
| COMMON-08 | Sql operation failed, such as (execute,addBatch,close) etc...          | When users encounter this error code, it is usually there are some problems on sql execute process, please check the sql whether correct                                                           |
| COMMON-09 | Get table schema from upstream data failed                             | When users encounter this error code, it maybe SeaTunnel try to get schema information from connector source data failed, please check your configuration whether correct and connector is work    |
| COMMON-10 | Flush data operation that in sink connector failed                     | When users encounter this error code, it maybe SeaTunnel try to flush batch data to sink connector field, please check your configuration whether correct and connector is work                    |
| COMMON-11 | Sink writer operation failed, such as (open, close) etc...             | When users encounter this error code, it maybe some operation of writer such as Parquet,Orc,IceBerg failed, you need to check if the corresponding file or resource has read and write permissions |
| COMMON-12 | Source reader operation failed, such as (open, close) etc...           | When users encounter this error code, it maybe some operation of reader such as Parquet,Orc,IceBerg failed, you need to check if the corresponding file or resource has read and write permissions |
| COMMON-13 | Http operation failed, such as (open, close, response) etc...          | When users encounter this error code, it maybe some http requests failed, please check your network environment                                                                                    |

## Assert Connector Error Codes

| code      | description          | solution                                                                                  |
|-----------|----------------------|-------------------------------------------------------------------------------------------|
| ASSERT-01 | Rule validate failed | When users encounter this error code, it means that upstream data does not meet the rules |

## Cassandra Connector Error Codes

| code         | description                                     | solution                                                                                                                                                              |
|--------------|-------------------------------------------------|-----------------------------------------------------------------------------------------------------------------------------------------------------------------------|
| CASSANDRA-01 | Field is not existed in target table            | When users encounter this error code, it means that the fields of upstream data don't meet with target cassandra table, please check target cassandra table structure |
| CASSANDRA-02 | Add batch SeaTunnelRow data into a batch failed | When users encounter this error code, it means that cassandra has some problems, please check it whether is work                                                      |
| CASSANDRA-03 | Close cql session of cassandra failed           | When users encounter this error code, it means that cassandra has some problems, please check it whether is work                                                      |
| CASSANDRA-04 | No data in source table                         | When users encounter this error code, it means that source cassandra table has no data, please check it                                                               |
| CASSANDRA-05 | Parse ip address from string field field        | When users encounter this error code, it means that upstream data does not match ip address format, please check it                                                   |

## Slack Connector Error Codes

| code      | description                                 | solution                                                                                                           |
|-----------|---------------------------------------------|--------------------------------------------------------------------------------------------------------------------|
| SLACK-01  | Conversation can not be founded in channels | When users encounter this error code, it means that the channel is not existed in slack workspace, please check it |
| SLACK-02  | Write to slack channel failed               | When users encounter this error code, it means that slack has some problems, please check it whether is work       |

## MyHours Connector Error Codes

| code        | description                      | solution                                                                                                                 | 
|-------------|----------------------------------|--------------------------------------------------------------------------------------------------------------------------|
| MYHOURS-01  | Get myhours token failed         | When users encounter this error code, it means that login to the MyHours Failed, please check your network and try again |

## Rabbitmq Connector Error Codes

| code        | description                                                   | solution                                                                                                        |
|-------------|---------------------------------------------------------------|-----------------------------------------------------------------------------------------------------------------|
| RABBITMQ-01 | handle queue consumer shutdown signal failed                  | When users encounter this error code, it means that job has some problems, please check it whether is work well |
| RABBITMQ-02 | create rabbitmq client failed                                 | When users encounter this error code, it means that rabbitmq has some problems, please check it whether is work |
| RABBITMQ-03 | close connection failed                                       | When users encounter this error code, it means that rabbitmq has some problems, please check it whether is work |
| RABBITMQ-04 | send messages failed                                          | When users encounter this error code, it means that rabbitmq has some problems, please check it whether is work |
| RABBITMQ-05 | messages could not be acknowledged during checkpoint creation | When users encounter this error code, it means that job has some problems, please check it whether is work well |
| RABBITMQ-06 | messages could not be acknowledged with basicReject           | When users encounter this error code, it means that job has some problems, please check it whether is work well |
| RABBITMQ-07 | parse uri failed                                              | When users encounter this error code, it means that rabbitmq connect uri incorrect, please check it             |
| RABBITMQ-08 | initialize ssl context failed                                 | When users encounter this error code, it means that rabbitmq has some problems, please check it whether is work |
| RABBITMQ-09 | setup ssl factory failed                                      | When users encounter this error code, it means that rabbitmq has some problems, please check it whether is work |

## Socket Connector Error Codes

| code      | description                                              | solution                                                                                                                       |
|-----------|----------------------------------------------------------|--------------------------------------------------------------------------------------------------------------------------------|
| SOCKET-01 | Cannot connect to socket server                          | When the user encounters this error code, it means that the connection address may not match, please check                     |
| SOCKET-02 | Failed to send message to socket server                  | When the user encounters this error code, it means that there is a problem sending data and retry is not enabled, please check |
| SOCKET-03 | Unable to write; interrupted while doing another attempt | When the user encounters this error code, it means that the data writing is interrupted abnormally, please check               |

## Tablestore Connector Error Codes

| code           | description                           | solution                                                                                                                            |
|----------------|---------------------------------------|-------------------------------------------------------------------------------------------------------------------------------------|
| TABLESTORE-01  | Failed to send these rows of data     | When users encounter this error code, it means that failed to write these rows of data, please check the rows that failed to import |

## Hive Connector Error Codes

| code    | description                                                   | solution                                                                                                                      |
|---------|---------------------------------------------------------------|-------------------------------------------------------------------------------------------------------------------------------|
| HIVE-01 | Get name node host from table location failed                 | When users encounter this error code, it means that the metastore inforamtion has some problems, please check it              |
| HIVE-02 | Initialize hive metastore client failed                       | When users encounter this error code, it means that connect to hive metastore service failed, please check it whether is work |
| HIVE-03 | Get hive table information from hive metastore service failed | When users encounter this error code, it means that hive metastore service has some problems, please check it whether is work |

## Kafka Connector Error Codes

| code     | description                                                                               | solution                                                                                                                          |
|----------|-------------------------------------------------------------------------------------------|-----------------------------------------------------------------------------------------------------------------------------------|
| KAFKA-01 | Incompatible KafkaProducer version                                                        | When users encounter this error code, it means that KafkaProducer version is incompatible, please check it                        |
| KAFKA-02 | Get transactionManager in KafkaProducer exception                                         | When users encounter this error code, it means that can not get transactionManager in KafkaProducer, please check it              |
| KAFKA-03 | Close kafka sink writer failed                                                            | When users encounter this error code, it means that can not close kafka sink writer, please check config and retry it             |
| KAFKA-04 | Add the split checkpoint state to reader failed                                           | When users encounter this error code, it means that add the split checkpoint state to reader failed, please retry it              |
| KAFKA-05 | Add a split back to the split enumerator,it will only happen when a SourceReader failed   | When users encounter this error code, it means that add a split back to the split enumerator failed, please check it              | 
| KAFKA-06 | Error occurred when the kafka consumer thread was running                                 | When users encounter this error code, it means that an error occurred when the kafka consumer thread was running, please check it |
| KAFKA-07 | Kafka failed to consume data                                                              | When users encounter this error code, it means that Kafka failed to consume data, please check config and retry it                |

## InfluxDB Connector Error Codes

| code        | description                                                      | solution                                                                                                    |
|-------------|------------------------------------------------------------------|-------------------------------------------------------------------------------------------------------------|
| INFLUXDB-01 | Connect influxdb failed, due to influxdb version info is unknown | When the user encounters this error code, it indicates that the connection to influxdb failed. Please check |
| INFLUXDB-02 | Get column index of query result exception                       | When the user encounters this error code, it indicates that obtaining the column index failed. Please check |
<<<<<<< HEAD
=======

## Kudu Connector Error Codes

| code    | description                                              | solution                                                                                                                                                                                          |
|---------|----------------------------------------------------------|---------------------------------------------------------------------------------------------------------------------------------------------------------------------------------------------------|
| KUDU-01 | Get the Kuduscan object for each splice failed           | When users encounter this error code, it is usually there are some problems with getting the KuduScan Object for each splice, please check your configuration whether correct and Kudu is work    |
| KUDU-02 | Close Kudu client failed                                 | When users encounter this error code, it is usually there are some problems with closing the Kudu client, please check the Kudu is work                                                           |                                                                |
| KUDU-03 | Value type does not match column type                    | When users encounter this error code, it is usually there are some problems on matching the Type between value type and colum type, please check if the data type is supported                    |
| KUDU-04 | Upsert data to Kudu failed                               | When users encounter this error code, it means that Kudu has some problems, please check it whether is work                                                                                       |
| KUDU-05 | Insert data to Kudu failed                               | When users encounter this error code, it means that Kudu has some problems, please check it whether is work                                                                                       |
| KUDU-06 | Initialize the Kudu client failed                        | When users encounter this error code, it is usually there are some problems with initializing the Kudu client, please check your configuration whether correct and connector is work              |
| KUDU-07 | Generate Kudu Parameters in the preparation phase failed | When users encounter this error code, it means that there are some problems on Kudu parameters generation, please check your configuration                                                        |

## IotDB Connector Error Codes

| code     | description                                              | solution                                                                                                     |
|----------|----------------------------------------------------------|--------------------------------------------------------------------------------------------------------------|
| IOTDB-01 | Close IoTDB session failed                               | When the user encounters this error code, it indicates that closing the session failed. Please check         |
| IOTDB-02 | Initialize IoTDB client failed                           | When the user encounters this error code, it indicates that the client initialization failed. Please check   |
| IOTDB-03 | Close IoTDB client failed                                | When the user encounters this error code, it indicates that closing the client failed. Please check          |
>>>>>>> 7b264d70
<|MERGE_RESOLUTION|>--- conflicted
+++ resolved
@@ -114,8 +114,6 @@
 |-------------|------------------------------------------------------------------|-------------------------------------------------------------------------------------------------------------|
 | INFLUXDB-01 | Connect influxdb failed, due to influxdb version info is unknown | When the user encounters this error code, it indicates that the connection to influxdb failed. Please check |
 | INFLUXDB-02 | Get column index of query result exception                       | When the user encounters this error code, it indicates that obtaining the column index failed. Please check |
-<<<<<<< HEAD
-=======
 
 ## Kudu Connector Error Codes
 
@@ -135,5 +133,4 @@
 |----------|----------------------------------------------------------|--------------------------------------------------------------------------------------------------------------|
 | IOTDB-01 | Close IoTDB session failed                               | When the user encounters this error code, it indicates that closing the session failed. Please check         |
 | IOTDB-02 | Initialize IoTDB client failed                           | When the user encounters this error code, it indicates that the client initialization failed. Please check   |
-| IOTDB-03 | Close IoTDB client failed                                | When the user encounters this error code, it indicates that closing the client failed. Please check          |
->>>>>>> 7b264d70
+| IOTDB-03 | Close IoTDB client failed                                | When the user encounters this error code, it indicates that closing the client failed. Please check          |