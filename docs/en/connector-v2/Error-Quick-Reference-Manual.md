--- conflicted
+++ resolved
@@ -237,12 +237,6 @@
 
 ## Email Connector Error Codes
 
-<<<<<<< HEAD
-| code        | description       | solution                                                                                                                                                            |
-|-------------|-------------------|---------------------------------------------------------------------------------------------------------------------------------------------------------------------|
-| EMAIL-01    | Send email failed | When users encounter this error code, it means that send email to target server failed, please adjust the network environment according to the abnormal information |
-=======
 |   code   |    description    |                                                                              solution                                                                               |
 |----------|-------------------|---------------------------------------------------------------------------------------------------------------------------------------------------------------------|
-| EMAIL-01 | Send email failed | When users encounter this error code, it means that send email to target server failed, please adjust the network environment according to the abnormal information |
->>>>>>> 192d9041
+| EMAIL-01 | Send email failed | When users encounter this error code, it means that send email to target server failed, please adjust the network environment according to the abnormal information |