--- conflicted
+++ resolved
@@ -22,16 +22,6 @@
 
 | name                       | type    | required | default value |
 |----------------------------|---------|----------|---------------|
-<<<<<<< HEAD
-| host                       | string  | yes      | -             |
-| port                       | Int     | yes      | -             |
-| node_urls                  | string  | yes      | -             |
-| sql                        | string  | yes      |               |
-| fields                     | config  | yes      | -             |
-| fetch_size                 | int     | no       | -             |
-| username                   | string  | no       | -             |
-| password                   | string  | no       | -             |
-=======
 | host                       | string  | no       | -             |
 | port                       | int     | no       | -             |
 | node_urls                  | string  | no       | -             |
@@ -40,14 +30,12 @@
 | sql                        | string  | yes      | -             |
 | fields                     | config  | yes      | -             |
 | fetch_size                 | int     | no       | -             |
->>>>>>> a461055c
 | lower_bound                | long    | no       | -             |
 | upper_bound                | long    | no       | -             |
 | num_partitions             | int     | no       | -             |
 | thrift_default_buffer_size | int     | no       | -             |
 | enable_cache_leader        | boolean | no       | -             |
 | version                    | string  | no       | -             |
-| result_table_name          | string  | no       | -             |
 
 ### single node, you need to set host and port to connect to the remote data source.
 
@@ -159,11 +147,6 @@
 
 ```
 
-<<<<<<< HEAD
-### result_table_name [string]
-
-Source plugin common parameters, please refer to [Source Common Options](common-options.md) for details
-=======
 ## Examples
 
 ### Case1
@@ -220,5 +203,4 @@
 |--------------------|----------------------------|-------------|-------------|
 |1664035200001       | root.test_group.device_a   | 36.1        | 100         |
 |1664035200001       | root.test_group.device_b   | 36.2        | 101         |
-|1664035200001       | root.test_group.device_c   | 36.3        | 102         |
->>>>>>> a461055c
+|1664035200001       | root.test_group.device_c   | 36.3        | 102         |