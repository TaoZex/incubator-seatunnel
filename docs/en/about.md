--- conflicted
+++ resolved
@@ -35,11 +35,7 @@
 
 ## SeaTunnel work flowchart
 
-<<<<<<< HEAD
-![SeaTunnel work flowchart](./images/architecture_diagram.png)
-=======
 ![SeaTunnel work flowchart](images/architecture_diagram.png)
->>>>>>> be46efcb
 
 The runtime process of SeaTunnel is shown in the figure above.
 
