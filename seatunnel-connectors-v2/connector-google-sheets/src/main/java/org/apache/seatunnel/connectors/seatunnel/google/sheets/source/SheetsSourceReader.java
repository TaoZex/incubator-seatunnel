--- conflicted
+++ resolved
@@ -41,11 +41,8 @@
 
     private final SingleSplitReaderContext context;
 
-<<<<<<< HEAD
     private Sheets service;
 
-=======
->>>>>>> 192d9041
     private final SeaTunnelRowDeserializer seaTunnelRowDeserializer;
 
     public SheetsSourceReader(
@@ -64,18 +61,7 @@
 
     @Override
     public void open() throws Exception {
-<<<<<<< HEAD
         this.service = sheetsParameters.buildSheets();
-=======
-        byte[] keyBytes = Base64.getDecoder().decode(sheetsParameters.getServiceAccountKey());
-        ServiceAccountCredentials sourceCredentials =
-                ServiceAccountCredentials.fromStream(new ByteArrayInputStream(keyBytes));
-        sourceCredentials =
-                (ServiceAccountCredentials)
-                        sourceCredentials.createScoped(
-                                Collections.singletonList(SheetsScopes.SPREADSHEETS));
-        requestInitializer = new HttpCredentialsAdapter(sourceCredentials);
->>>>>>> 192d9041
     }
 
     @Override
@@ -85,24 +71,9 @@
 
     @Override
     public void pollNext(Collector<SeaTunnelRow> output) throws Exception {
-<<<<<<< HEAD
         ValueRange response = service.spreadsheets().values()
                 .get(sheetsParameters.getSheetId(), sheetsParameters.getSheetName() + "!" + sheetsParameters.getRange())
                 .execute();
-=======
-        final NetHttpTransport httpTransport = GoogleNetHttpTransport.newTrustedTransport();
-        Sheets service =
-                new Sheets.Builder(httpTransport, JSON_FACTORY, requestInitializer)
-                        .setApplicationName(APPLICATION_NAME)
-                        .build();
-        ValueRange response =
-                service.spreadsheets()
-                        .values()
-                        .get(
-                                sheetsParameters.getSheetId(),
-                                sheetsParameters.getSheetName() + "!" + sheetsParameters.getRange())
-                        .execute();
->>>>>>> 192d9041
         List<List<Object>> values = response.getValues();
         if (values != null) {
             for (List<Object> row : values) {
