/*
 * Licensed to the Apache Software Foundation (ASF) under one or more
 * contributor license agreements.  See the NOTICE file distributed with
 * this work for additional information regarding copyright ownership.
 * The ASF licenses this file to You under the Apache License, Version 2.0
 * (the "License"); you may not use this file except in compliance with
 * the License.  You may obtain a copy of the License at
 *
 *    http://www.apache.org/licenses/LICENSE-2.0
 *
 * Unless required by applicable law or agreed to in writing, software
 * distributed under the License is distributed on an "AS IS" BASIS,
 * WITHOUT WARRANTIES OR CONDITIONS OF ANY KIND, either express or implied.
 * See the License for the specific language governing permissions and
 * limitations under the License.
 */

package org.apache.seatunnel.connectors.seatunnel.google.sheets.config;

import org.apache.seatunnel.api.configuration.Option;
import org.apache.seatunnel.api.configuration.Options;

public class SheetsConfig {

<<<<<<< HEAD
    public static final Option<String> SERVICE_ACCOUNT_KEY = Options.key("service_account_key")
            .stringType()
            .noDefaultValue()
            .withDescription("Google Sheets login service account key");

    public static final Option<String> SHEET_ID = Options.key("sheet_id")
            .stringType()
            .noDefaultValue()
            .withDescription("Google Sheets sheet id");

    public static final Option<String> SHEET_NAME = Options.key("sheet_name")
            .stringType()
            .noDefaultValue()
            .withDescription("Google Sheets sheet name that you want to input/output");

    public static final Option<String> RANGE = Options.key("range")
            .stringType()
            .noDefaultValue()
            .withDescription("Google Sheets sheet range that you want to input/output");
=======
    public static final Option<String> SERVICE_ACCOUNT_KEY =
            Options.key("service_account_key")
                    .stringType()
                    .noDefaultValue()
                    .withDescription("Google Sheets login service account key");
    public static final Option<String> SHEET_ID =
            Options.key("sheet_id")
                    .stringType()
                    .noDefaultValue()
                    .withDescription("Google Sheets sheet id");
    public static final Option<String> SHEET_NAME =
            Options.key("sheet_name")
                    .stringType()
                    .noDefaultValue()
                    .withDescription("Google Sheets sheet name that you want to import");
    public static final Option<String> RANGE =
            Options.key("range")
                    .stringType()
                    .noDefaultValue()
                    .withDescription("Google Sheets sheet range that you want to import");
>>>>>>> 192d9041
}<|MERGE_RESOLUTION|>--- conflicted
+++ resolved
@@ -22,27 +22,6 @@
 
 public class SheetsConfig {
 
-<<<<<<< HEAD
-    public static final Option<String> SERVICE_ACCOUNT_KEY = Options.key("service_account_key")
-            .stringType()
-            .noDefaultValue()
-            .withDescription("Google Sheets login service account key");
-
-    public static final Option<String> SHEET_ID = Options.key("sheet_id")
-            .stringType()
-            .noDefaultValue()
-            .withDescription("Google Sheets sheet id");
-
-    public static final Option<String> SHEET_NAME = Options.key("sheet_name")
-            .stringType()
-            .noDefaultValue()
-            .withDescription("Google Sheets sheet name that you want to input/output");
-
-    public static final Option<String> RANGE = Options.key("range")
-            .stringType()
-            .noDefaultValue()
-            .withDescription("Google Sheets sheet range that you want to input/output");
-=======
     public static final Option<String> SERVICE_ACCOUNT_KEY =
             Options.key("service_account_key")
                     .stringType()
@@ -63,5 +42,4 @@
                     .stringType()
                     .noDefaultValue()
                     .withDescription("Google Sheets sheet range that you want to import");
->>>>>>> 192d9041
 }