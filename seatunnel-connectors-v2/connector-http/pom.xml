<?xml version="1.0" encoding="UTF-8"?>
<!--

    Licensed to the Apache Software Foundation (ASF) under one or more
    contributor license agreements.  See the NOTICE file distributed with
    this work for additional information regarding copyright ownership.
    The ASF licenses this file to You under the Apache License, Version 2.0
    (the "License"); you may not use this file except in compliance with
    the License.  You may obtain a copy of the License at

       http://www.apache.org/licenses/LICENSE-2.0

    Unless required by applicable law or agreed to in writing, software
    distributed under the License is distributed on an "AS IS" BASIS,
    WITHOUT WARRANTIES OR CONDITIONS OF ANY KIND, either express or implied.
    See the License for the specific language governing permissions and
    limitations under the License.

-->
<project xmlns="http://maven.apache.org/POM/4.0.0"
         xmlns:xsi="http://www.w3.org/2001/XMLSchema-instance"
         xsi:schemaLocation="http://maven.apache.org/POM/4.0.0 http://maven.apache.org/xsd/maven-4.0.0.xsd">
    <parent>
        <artifactId>seatunnel-connectors-v2</artifactId>
        <groupId>org.apache.seatunnel</groupId>
        <version>${revision}</version>
    </parent>
    <modelVersion>4.0.0</modelVersion>
    <artifactId>connector-http</artifactId>
    <packaging>pom</packaging>

    <modules>
        <module>connector-http-base</module>
        <module>connector-http-feishu</module>
        <module>connector-http-wechat</module>
        <module>connector-http-myhours</module>
        <module>connector-http-lemlist</module>
<<<<<<< HEAD
        <module>connector-http-persistiq</module>
=======
        <module>connector-http-klaviyo</module>
        <module>connector-http-onesignal</module>
        <module>connector-http-jira</module>
        <module>connector-http-gitlab</module>
>>>>>>> 97cce8c2
    </modules>

</project><|MERGE_RESOLUTION|>--- conflicted
+++ resolved
@@ -35,14 +35,11 @@
         <module>connector-http-wechat</module>
         <module>connector-http-myhours</module>
         <module>connector-http-lemlist</module>
-<<<<<<< HEAD
-        <module>connector-http-persistiq</module>
-=======
         <module>connector-http-klaviyo</module>
         <module>connector-http-onesignal</module>
         <module>connector-http-jira</module>
         <module>connector-http-gitlab</module>
->>>>>>> 97cce8c2
+        <module>connector-http-persistiq</module>
     </modules>
 
 </project>