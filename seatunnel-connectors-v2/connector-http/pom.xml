<?xml version="1.0" encoding="UTF-8"?>
<!--

    Licensed to the Apache Software Foundation (ASF) under one or more
    contributor license agreements.  See the NOTICE file distributed with
    this work for additional information regarding copyright ownership.
    The ASF licenses this file to You under the Apache License, Version 2.0
    (the "License"); you may not use this file except in compliance with
    the License.  You may obtain a copy of the License at

       http://www.apache.org/licenses/LICENSE-2.0

    Unless required by applicable law or agreed to in writing, software
    distributed under the License is distributed on an "AS IS" BASIS,
    WITHOUT WARRANTIES OR CONDITIONS OF ANY KIND, either express or implied.
    See the License for the specific language governing permissions and
    limitations under the License.

-->
<project xmlns="http://maven.apache.org/POM/4.0.0"
         xmlns:xsi="http://www.w3.org/2001/XMLSchema-instance"
         xsi:schemaLocation="http://maven.apache.org/POM/4.0.0 http://maven.apache.org/xsd/maven-4.0.0.xsd">
    <parent>
        <artifactId>seatunnel-connectors-v2</artifactId>
        <groupId>org.apache.seatunnel</groupId>
        <version>${revision}</version>
    </parent>
    <modelVersion>4.0.0</modelVersion>
    <artifactId>connector-http</artifactId>
    <packaging>pom</packaging>

    <modules>
        <module>connector-http-base</module>
        <module>connector-http-feishu</module>
        <module>connector-http-wechat</module>
        <module>connector-http-myhours</module>
        <module>connector-http-lemlist</module>
        <module>connector-http-klaviyo</module>
        <module>connector-http-onesignal</module>
        <module>connector-http-jira</module>
        <module>connector-http-gitlab</module>
<<<<<<< HEAD
        <module>connector-http-persistiq</module>
=======
        <module>connector-http-notion</module>
>>>>>>> 46abc6d9
    </modules>

</project><|MERGE_RESOLUTION|>--- conflicted
+++ resolved
@@ -39,11 +39,8 @@
         <module>connector-http-onesignal</module>
         <module>connector-http-jira</module>
         <module>connector-http-gitlab</module>
-<<<<<<< HEAD
+        <module>connector-http-notion</module>
         <module>connector-http-persistiq</module>
-=======
-        <module>connector-http-notion</module>
->>>>>>> 46abc6d9
     </modules>
 
 </project>