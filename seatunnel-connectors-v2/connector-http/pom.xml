--- conflicted
+++ resolved
@@ -35,11 +35,8 @@
         <module>connector-http-wechat</module>
         <module>connector-http-myhours</module>
         <module>connector-http-lemlist</module>
-<<<<<<< HEAD
+        <module>connector-http-klaviyo</module>
         <module>connector-http-onesignal</module>
-=======
-        <module>connector-http-klaviyo</module>
->>>>>>> fc00a286
     </modules>
 
 </project>