--- conflicted
+++ resolved
@@ -50,23 +50,20 @@
     private volatile boolean noMoreSplit;
     private final Predicate predicate;
 
-<<<<<<< HEAD
-    private int[] projection;
+//     private int[] projection;
 
-    public PaimonSourceReader(
-            Context context, Table table, SeaTunnelRowType seaTunnelRowType, int[] projection) {
-        this.context = context;
-        this.table = table;
-        this.seaTunnelRowType = seaTunnelRowType;
-        this.projection = projection;
-=======
+//     public PaimonSourceReader(
+//             Context context, Table table, SeaTunnelRowType seaTunnelRowType, int[] projection) {
+//         this.context = context;
+//         this.table = table;
+//         this.seaTunnelRowType = seaTunnelRowType;
+//         this.projection = projection;
     public PaimonSourceReader(
             Context context, Table table, SeaTunnelRowType seaTunnelRowType, Predicate predicate) {
         this.context = context;
         this.table = table;
         this.seaTunnelRowType = seaTunnelRowType;
         this.predicate = predicate;
->>>>>>> d56d64fc
     }
 
     @Override
@@ -87,14 +84,14 @@
                 // read logic
                 try (final RecordReader<InternalRow> reader =
                         table.newReadBuilder()
-<<<<<<< HEAD
-                                .withProjection(projection)
-                                .newRead()
-=======
+
+//                                 .withProjection(projection)
+//                                 .newRead()
+
                                 .withFilter(predicate)
                                 .newRead()
                                 .executeFilter()
->>>>>>> d56d64fc
+
                                 .createReader(split.getSplit())) {
                     final RecordReaderIterator<InternalRow> rowIterator =
                             new RecordReaderIterator<>(reader);
