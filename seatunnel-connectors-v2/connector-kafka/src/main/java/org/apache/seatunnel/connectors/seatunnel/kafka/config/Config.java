/*
 * Licensed to the Apache Software Foundation (ASF) under one or more
 * contributor license agreements.  See the NOTICE file distributed with
 * this work for additional information regarding copyright ownership.
 * The ASF licenses this file to You under the Apache License, Version 2.0
 * (the "License"); you may not use this file except in compliance with
 * the License.  You may obtain a copy of the License at
 *
 *    http://www.apache.org/licenses/LICENSE-2.0
 *
 * Unless required by applicable law or agreed to in writing, software
 * distributed under the License is distributed on an "AS IS" BASIS,
 * WITHOUT WARRANTIES OR CONDITIONS OF ANY KIND, either express or implied.
 * See the License for the specific language governing permissions and
 * limitations under the License.
 */

package org.apache.seatunnel.connectors.seatunnel.kafka.config;

import org.apache.seatunnel.api.configuration.Option;
import org.apache.seatunnel.api.configuration.Options;

import java.util.List;
import java.util.Map;

public class Config {

    public static final String CONNECTOR_IDENTITY = "Kafka";
    public static final String REPLICATION_FACTOR = "replication.factor";

<<<<<<< HEAD
    /** The default data format is JSON */
    public static final String DEFAULT_FORMAT = "json";

    public static final String TEXT_FORMAT = "text";

    public static final String CANAL_FORMAT = "canal-json";

    public static final String DEBEZIUM_FORMAT = "debezium-json";

=======
>>>>>>> c048ee09
    /** The default field delimiter is “,” */
    public static final String DEFAULT_FIELD_DELIMITER = ",";

    public static final Option<Map<String, String>> KAFKA_CONFIG =
            Options.key("kafka.config")
                    .mapType()
                    .noDefaultValue()
                    .withDescription(
                            "In addition to the above parameters that must be specified by the Kafka producer or consumer client, "
                                    + "the user can also specify multiple non-mandatory parameters for the producer or consumer client, "
                                    + "covering all the producer parameters specified in the official Kafka document.");

    public static final Option<String> TOPIC =
            Options.key("topic")
                    .stringType()
                    .noDefaultValue()
                    .withDescription(
                            "Kafka topic name. If there are multiple topics, use , to split, for example: \"tpc1,tpc2\".");

    public static final Option<Boolean> PATTERN =
            Options.key("pattern")
                    .booleanType()
                    .defaultValue(false)
                    .withDescription(
                            "If pattern is set to true,the regular expression for a pattern of topic names to read from."
                                    + " All topics in clients with names that match the specified regular expression will be subscribed by the consumer.");

    public static final Option<String> BOOTSTRAP_SERVERS =
            Options.key("bootstrap.servers")
                    .stringType()
                    .noDefaultValue()
                    .withDescription("Kafka cluster address, separated by \",\".");

    public static final Option<String> CONSUMER_GROUP =
            Options.key("consumer.group")
                    .stringType()
                    .defaultValue("SeaTunnel-Consumer-Group")
                    .withDescription(
                            "Kafka consumer group id, used to distinguish different consumer groups.");

    public static final Option<Boolean> COMMIT_ON_CHECKPOINT =
            Options.key("commit_on_checkpoint")
                    .booleanType()
                    .defaultValue(true)
                    .withDescription(
                            "If true the consumer's offset will be periodically committed in the background.");

    public static final Option<String> TRANSACTION_PREFIX =
            Options.key("transaction_prefix")
                    .stringType()
                    .noDefaultValue()
                    .withDescription(
                            "If semantic is specified as EXACTLY_ONCE, the producer will write all messages in a Kafka transaction. "
                                    + "Kafka distinguishes different transactions by different transactionId. "
                                    + "This parameter is prefix of kafka transactionId, make sure different job use different prefix.");

    public static final Option<Config> SCHEMA =
            Options.key("schema")
                    .objectType(Config.class)
                    .noDefaultValue()
                    .withDescription(
                            "The structure of the data, including field names and field types.");

    public static final Option<MessageFormat> FORMAT =
            Options.key("format")
                    .enumType(MessageFormat.class)
                    .defaultValue(MessageFormat.JSON)
                    .withDescription(
                            "Data format. The default format is json. Optional text format. The default field separator is \", \". "
                                    + "If you customize the delimiter, add the \"field_delimiter\" option.");

    public static final Option<String> FIELD_DELIMITER =
            Options.key("field_delimiter")
                    .stringType()
                    .noDefaultValue()
                    .withDescription("Customize the field delimiter for data format.");

    public static final Option<Integer> PARTITION =
            Options.key("partition")
                    .intType()
                    .noDefaultValue()
                    .withDescription(
                            "We can specify the partition, all messages will be sent to this partition.");

    public static final Option<List<String>> ASSIGN_PARTITIONS =
            Options.key("assign_partitions")
                    .listType()
                    .noDefaultValue()
                    .withDescription(
                            "We can decide which partition to send based on the content of the message. "
                                    + "The function of this parameter is to distribute information.");

    public static final Option<List<String>> PARTITION_KEY_FIELDS =
            Options.key("partition_key_fields")
                    .listType()
                    .noDefaultValue()
                    .withDescription(
                            "Configure which fields are used as the key of the kafka message.");

    public static final Option<StartMode> START_MODE =
            Options.key("start_mode")
                    .objectType(StartMode.class)
                    .defaultValue(StartMode.GROUP_OFFSETS)
                    .withDescription(
                            "The initial consumption pattern of consumers,there are several types:\n"
                                    + "[earliest],[group_offsets],[latest],[specific_offsets],[timestamp]");

    public static final Option<Long> START_MODE_TIMESTAMP =
            Options.key("start_mode.timestamp")
                    .longType()
                    .noDefaultValue()
                    .withDescription("The time required for consumption mode to be timestamp.");

    public static final Option<Config> START_MODE_OFFSETS =
            Options.key("start_mode.offsets")
                    .objectType(Config.class)
                    .noDefaultValue()
                    .withDescription(
                            "The offset required for consumption mode to be specific_offsets.");

    /** Configuration key to define the consumer's partition discovery interval, in milliseconds. */
    public static final Option<Long> KEY_PARTITION_DISCOVERY_INTERVAL_MILLIS =
            Options.key("partition-discovery.interval-millis")
                    .longType()
                    .defaultValue(-1L)
                    .withDescription(
                            "The interval for dynamically discovering topics and partitions.");

    public static final Option<MessageFormatErrorHandleWay> MESSAGE_FORMAT_ERROR_HANDLE_WAY_OPTION =
            Options.key("format_error_handle_way")
                    .enumType(MessageFormatErrorHandleWay.class)
                    .defaultValue(MessageFormatErrorHandleWay.FAIL)
                    .withDescription(
                            "The processing method of data format error. The default value is fail, and the optional value is (fail, skip). "
                                    + "When fail is selected, data format error will block and an exception will be thrown. "
                                    + "When skip is selected, data format error will skip this line data.");
}<|MERGE_RESOLUTION|>--- conflicted
+++ resolved
@@ -28,7 +28,6 @@
     public static final String CONNECTOR_IDENTITY = "Kafka";
     public static final String REPLICATION_FACTOR = "replication.factor";
 
-<<<<<<< HEAD
     /** The default data format is JSON */
     public static final String DEFAULT_FORMAT = "json";
 
@@ -37,9 +36,7 @@
     public static final String CANAL_FORMAT = "canal-json";
 
     public static final String DEBEZIUM_FORMAT = "debezium-json";
-
-=======
->>>>>>> c048ee09
+    
     /** The default field delimiter is “,” */
     public static final String DEFAULT_FIELD_DELIMITER = ",";
 
