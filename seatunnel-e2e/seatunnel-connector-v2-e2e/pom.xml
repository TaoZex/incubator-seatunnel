<?xml version="1.0" encoding="UTF-8"?>
<!--
    Licensed to the Apache Software Foundation (ASF) under one or more
    contributor license agreements.  See the NOTICE file distributed with
    this work for additional information regarding copyright ownership.
    The ASF licenses this file to You under the Apache License, Version 2.0
    (the "License"); you may not use this file except in compliance with
    the License.  You may obtain a copy of the License at
       http://www.apache.org/licenses/LICENSE-2.0
    Unless required by applicable law or agreed to in writing, software
    distributed under the License is distributed on an "AS IS" BASIS,
    WITHOUT WARRANTIES OR CONDITIONS OF ANY KIND, either express or implied.
    See the License for the specific language governing permissions and
    limitations under the License.
-->
<project xmlns="http://maven.apache.org/POM/4.0.0"
         xmlns:xsi="http://www.w3.org/2001/XMLSchema-instance"
         xsi:schemaLocation="http://maven.apache.org/POM/4.0.0 http://maven.apache.org/xsd/maven-4.0.0.xsd">
    <parent>
        <artifactId>seatunnel-e2e</artifactId>
        <groupId>org.apache.seatunnel</groupId>
        <version>${revision}</version>
    </parent>
    <modelVersion>4.0.0</modelVersion>
    <packaging>pom</packaging>
    <modules>
        <module>connector-assert-e2e</module>
        <module>connector-jdbc-e2e</module>
        <module>connector-redis-e2e</module>
        <module>connector-clickhouse-e2e</module>
        <module>connector-starrocks-e2e</module>
        <module>connector-influxdb-e2e</module>
        <module>connector-amazondynamodb-e2e</module>
        <module>connector-file-local-e2e</module>
        <module>connector-cassandra-e2e</module>
        <module>connector-neo4j-e2e</module>
        <module>connector-http-e2e</module>
        <module>connector-rabbitmq-e2e</module>
        <module>connector-kafka-e2e</module>
        <module>connector-doris-e2e</module>
        <module>connector-elasticsearch-e2e</module>
<<<<<<< HEAD
        <module>connector-datahub-e2e</module>
=======
        <module>connector-iotdb-e2e</module>
>>>>>>> 589e4161
    </modules>

    <artifactId>seatunnel-connector-v2-e2e</artifactId>

    <dependencies>
        <dependency>
            <groupId>org.apache.seatunnel</groupId>
            <artifactId>seatunnel-e2e-common</artifactId>
            <version>${project.version}</version>
            <type>test-jar</type>
            <scope>test</scope>
        </dependency>
        <dependency>
            <groupId>org.apache.seatunnel</groupId>
            <artifactId>seatunnel-flink-starter</artifactId>
            <version>${project.version}</version>
            <scope>test</scope>
        </dependency>
        <dependency>
            <groupId>org.apache.seatunnel</groupId>
            <artifactId>seatunnel-spark-starter</artifactId>
            <version>${project.version}</version>
            <scope>test</scope>
        </dependency>
    </dependencies>

</project><|MERGE_RESOLUTION|>--- conflicted
+++ resolved
@@ -37,13 +37,9 @@
         <module>connector-http-e2e</module>
         <module>connector-rabbitmq-e2e</module>
         <module>connector-kafka-e2e</module>
-        <module>connector-doris-e2e</module>
         <module>connector-elasticsearch-e2e</module>
-<<<<<<< HEAD
+        <module>connector-iotdb-e2e</module>
         <module>connector-datahub-e2e</module>
-=======
-        <module>connector-iotdb-e2e</module>
->>>>>>> 589e4161
     </modules>
 
     <artifactId>seatunnel-connector-v2-e2e</artifactId>
