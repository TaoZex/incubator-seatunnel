<?xml version="1.0" encoding="UTF-8"?>
<!--
    Licensed to the Apache Software Foundation (ASF) under one or more
    contributor license agreements.  See the NOTICE file distributed with
    this work for additional information regarding copyright ownership.
    The ASF licenses this file to You under the Apache License, Version 2.0
    (the "License"); you may not use this file except in compliance with
    the License.  You may obtain a copy of the License at
       http://www.apache.org/licenses/LICENSE-2.0
    Unless required by applicable law or agreed to in writing, software
    distributed under the License is distributed on an "AS IS" BASIS,
    WITHOUT WARRANTIES OR CONDITIONS OF ANY KIND, either express or implied.
    See the License for the specific language governing permissions and
    limitations under the License.
-->
<project xmlns="http://maven.apache.org/POM/4.0.0"
         xmlns:xsi="http://www.w3.org/2001/XMLSchema-instance"
         xsi:schemaLocation="http://maven.apache.org/POM/4.0.0 http://maven.apache.org/xsd/maven-4.0.0.xsd">
    <parent>
        <groupId>org.apache.seatunnel</groupId>
        <artifactId>seatunnel-connector-v2-e2e</artifactId>
        <version>${revision}</version>
    </parent>
    <modelVersion>4.0.0</modelVersion>

    <artifactId>connector-http-e2e</artifactId>

    <dependencies>
        <dependency>
            <groupId>org.apache.seatunnel</groupId>
            <artifactId>connector-assert</artifactId>
            <version>${project.version}</version>
            <scope>test</scope>
        </dependency>
        <dependency>
            <groupId>org.apache.seatunnel</groupId>
            <artifactId>connector-console</artifactId>
            <version>${project.version}</version>
            <scope>test</scope>
        </dependency>
        <dependency>
            <groupId>org.apache.seatunnel</groupId>
            <artifactId>connector-http-base</artifactId>
            <version>${project.version}</version>
            <scope>test</scope>
        </dependency>
        <dependency>
            <groupId>org.apache.seatunnel</groupId>
            <artifactId>connector-http-lemlist</artifactId>
            <version>${project.version}</version>
            <scope>test</scope>
        </dependency>
        <dependency>
            <groupId>org.apache.seatunnel</groupId>
            <artifactId>connector-http-klaviyo</artifactId>
            <version>${project.version}</version>
            <scope>test</scope>
        </dependency>
        <dependency>
            <groupId>org.apache.seatunnel</groupId>
<<<<<<< HEAD
            <artifactId>connector-http-notion</artifactId>
=======
            <artifactId>connector-http-onesignal</artifactId>
            <version>${project.version}</version>
            <scope>test</scope>
        </dependency>
        <dependency>
            <groupId>org.apache.seatunnel</groupId>
            <artifactId>connector-http-gitlab</artifactId>
>>>>>>> ff44db11
            <version>${project.version}</version>
            <scope>test</scope>
        </dependency>
    </dependencies>

</project><|MERGE_RESOLUTION|>--- conflicted
+++ resolved
@@ -58,9 +58,6 @@
         </dependency>
         <dependency>
             <groupId>org.apache.seatunnel</groupId>
-<<<<<<< HEAD
-            <artifactId>connector-http-notion</artifactId>
-=======
             <artifactId>connector-http-onesignal</artifactId>
             <version>${project.version}</version>
             <scope>test</scope>
@@ -68,7 +65,12 @@
         <dependency>
             <groupId>org.apache.seatunnel</groupId>
             <artifactId>connector-http-gitlab</artifactId>
->>>>>>> ff44db11
+            <version>${project.version}</version>
+            <scope>test</scope>
+        </dependency>
+        <dependency>
+            <groupId>org.apache.seatunnel</groupId>
+            <artifactId>connector-http-notion</artifactId>
             <version>${project.version}</version>
             <scope>test</scope>
         </dependency>
