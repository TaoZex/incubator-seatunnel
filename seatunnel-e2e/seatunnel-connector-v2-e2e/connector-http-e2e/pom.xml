<?xml version="1.0" encoding="UTF-8"?>
<!--
    Licensed to the Apache Software Foundation (ASF) under one or more
    contributor license agreements.  See the NOTICE file distributed with
    this work for additional information regarding copyright ownership.
    The ASF licenses this file to You under the Apache License, Version 2.0
    (the "License"); you may not use this file except in compliance with
    the License.  You may obtain a copy of the License at
       http://www.apache.org/licenses/LICENSE-2.0
    Unless required by applicable law or agreed to in writing, software
    distributed under the License is distributed on an "AS IS" BASIS,
    WITHOUT WARRANTIES OR CONDITIONS OF ANY KIND, either express or implied.
    See the License for the specific language governing permissions and
    limitations under the License.
-->
<project xmlns="http://maven.apache.org/POM/4.0.0"
         xmlns:xsi="http://www.w3.org/2001/XMLSchema-instance"
         xsi:schemaLocation="http://maven.apache.org/POM/4.0.0 http://maven.apache.org/xsd/maven-4.0.0.xsd">
    <parent>
        <groupId>org.apache.seatunnel</groupId>
        <artifactId>seatunnel-connector-v2-e2e</artifactId>
        <version>${revision}</version>
    </parent>
    <modelVersion>4.0.0</modelVersion>

    <artifactId>connector-http-e2e</artifactId>

    <dependencies>
        <dependency>
            <groupId>org.apache.seatunnel</groupId>
            <artifactId>connector-assert</artifactId>
            <version>${project.version}</version>
            <scope>test</scope>
        </dependency>
        <dependency>
            <groupId>org.apache.seatunnel</groupId>
            <artifactId>connector-console</artifactId>
            <version>${project.version}</version>
            <scope>test</scope>
        </dependency>
        <dependency>
            <groupId>org.apache.seatunnel</groupId>
            <artifactId>connector-http-base</artifactId>
            <version>${project.version}</version>
            <scope>test</scope>
        </dependency>
        <dependency>
            <groupId>org.apache.seatunnel</groupId>
            <artifactId>connector-http-lemlist</artifactId>
            <version>${project.version}</version>
            <scope>test</scope>
        </dependency>
        <dependency>
            <groupId>org.apache.seatunnel</groupId>
            <artifactId>connector-http-klaviyo</artifactId>
            <version>${project.version}</version>
            <scope>test</scope>
        </dependency>
        <dependency>
            <groupId>org.apache.seatunnel</groupId>
            <artifactId>connector-http-onesignal</artifactId>
            <version>${project.version}</version>
            <scope>test</scope>
        </dependency>
        <dependency>
            <groupId>org.apache.seatunnel</groupId>
            <artifactId>connector-http-gitlab</artifactId>
            <version>${project.version}</version>
            <scope>test</scope>
        </dependency>
        <dependency>
            <groupId>org.apache.seatunnel</groupId>
            <artifactId>connector-http-jira</artifactId>
            <version>${project.version}</version>
            <scope>test</scope>
        </dependency>
        <dependency>
            <groupId>org.apache.seatunnel</groupId>
<<<<<<< HEAD
            <artifactId>connector-http-persistiq</artifactId>
=======
            <artifactId>connector-http-notion</artifactId>
>>>>>>> 46abc6d9
            <version>${project.version}</version>
            <scope>test</scope>
        </dependency>
    </dependencies>

</project><|MERGE_RESOLUTION|>--- conflicted
+++ resolved
@@ -76,11 +76,20 @@
         </dependency>
         <dependency>
             <groupId>org.apache.seatunnel</groupId>
-<<<<<<< HEAD
             <artifactId>connector-http-persistiq</artifactId>
-=======
             <artifactId>connector-http-notion</artifactId>
->>>>>>> 46abc6d9
+            <version>${project.version}</version>
+            <scope>test</scope>
+        </dependency>
+        <dependency>
+            <groupId>org.apache.seatunnel</groupId>
+            <artifactId>connector-http-notion</artifactId>
+            <version>${project.version}</version>
+            <scope>test</scope>
+        </dependency>
+        <dependency>
+            <groupId>org.apache.seatunnel</groupId>
+            <artifactId>connector-http-persistiq</artifactId>
             <version>${project.version}</version>
             <scope>test</scope>
         </dependency>
