--- conflicted
+++ resolved
@@ -52,11 +52,13 @@
         </dependency>
         <dependency>
             <groupId>org.apache.seatunnel</groupId>
-<<<<<<< HEAD
+            <artifactId>connector-http-klaviyo</artifactId>
+            <version>${project.version}</version>
+            <scope>test</scope>
+        </dependency>
+        <dependency>
+            <groupId>org.apache.seatunnel</groupId>
             <artifactId>connector-http-onesignal</artifactId>
-=======
-            <artifactId>connector-http-klaviyo</artifactId>
->>>>>>> fc00a286
             <version>${project.version}</version>
             <scope>test</scope>
         </dependency>
