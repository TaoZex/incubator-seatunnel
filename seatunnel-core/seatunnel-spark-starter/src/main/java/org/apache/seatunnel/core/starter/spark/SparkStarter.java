/*
 * Licensed to the Apache Software Foundation (ASF) under one or more
 * contributor license agreements.  See the NOTICE file distributed with
 * this work for additional information regarding copyright ownership.
 * The ASF licenses this file to You under the Apache License, Version 2.0
 * (the "License"); you may not use this file except in compliance with
 * the License.  You may obtain a copy of the License at
 *
 *    http://www.apache.org/licenses/LICENSE-2.0
 *
 * Unless required by applicable law or agreed to in writing, software
 * distributed under the License is distributed on an "AS IS" BASIS,
 * WITHOUT WARRANTIES OR CONDITIONS OF ANY KIND, either express or implied.
 * See the License for the specific language governing permissions and
 * limitations under the License.
 */

package org.apache.seatunnel.core.starter.spark;

import org.apache.seatunnel.common.Constants;
import org.apache.seatunnel.common.config.Common;
import org.apache.seatunnel.common.config.DeployMode;
import org.apache.seatunnel.core.starter.Starter;
import org.apache.seatunnel.core.starter.config.ConfigBuilder;
import org.apache.seatunnel.core.starter.config.PluginType;
import org.apache.seatunnel.core.starter.spark.args.SparkCommandArgs;
import org.apache.seatunnel.core.starter.spark.config.StarterConstant;
import org.apache.seatunnel.core.starter.utils.CommandLineUtils;
import org.apache.seatunnel.core.starter.utils.CompressionUtils;
import org.apache.seatunnel.plugin.discovery.PluginIdentifier;
import org.apache.seatunnel.plugin.discovery.seatunnel.SeaTunnelSinkPluginDiscovery;
import org.apache.seatunnel.plugin.discovery.seatunnel.SeaTunnelSourcePluginDiscovery;

import org.apache.seatunnel.shade.com.typesafe.config.Config;
import org.apache.seatunnel.shade.com.typesafe.config.ConfigFactory;
import org.apache.seatunnel.shade.com.typesafe.config.ConfigResolveOptions;

import org.apache.commons.lang3.StringUtils;

import java.io.File;
import java.io.FileNotFoundException;
import java.io.IOException;
import java.net.URL;
import java.nio.file.Files;
import java.nio.file.Path;
import java.nio.file.Paths;
import java.util.ArrayList;
import java.util.Arrays;
import java.util.Collections;
import java.util.HashMap;
import java.util.HashSet;
import java.util.List;
import java.util.Map;
import java.util.Objects;
import java.util.Set;
import java.util.function.Function;
import java.util.stream.Collectors;
import java.util.stream.Stream;

/**
 * A Starter to generate spark-submit command for SeaTunnel job on spark.
 */
public class SparkStarter implements Starter {

    /**
     * original commandline args
     */
    protected String[] args;

    /**
     * args parsed from {@link #args}
     */
    protected SparkCommandArgs commandArgs;

    /**
     * the spark application name
     */
    protected String appName;

    /**
     * jars to include on the spark driver and executor classpaths
     */
    protected List<Path> jars = new ArrayList<>();

    /**
     * files to be placed in the working directory of each spark executor
     */
    protected List<Path> files = new ArrayList<>();

    /**
     * spark configuration properties
     */
    protected Map<String, String> sparkConf;

    private SparkStarter(String[] args, SparkCommandArgs commandArgs) {
        this.args = args;
        this.commandArgs = commandArgs;
    }

    @SuppressWarnings("checkstyle:RegexpSingleline")
    public static void main(String[] args) throws IOException {
        SparkStarter starter = getInstance(args);
        List<String> command = starter.buildCommands();
        System.out.println(String.join(" ", command));
    }

    /**
     * method to get SparkStarter instance, will return
     * {@link ClusterModeSparkStarter} or
     * {@link ClientModeSparkStarter} depending on deploy mode.
     */
    static SparkStarter getInstance(String[] args) {
        SparkCommandArgs commandArgs = CommandLineUtils.parse(args, new SparkCommandArgs(), StarterConstant.SHELL_NAME, true);
        DeployMode deployMode = commandArgs.getDeployMode();
        switch (deployMode) {
            case CLUSTER:
                return new ClusterModeSparkStarter(args, commandArgs);
            case CLIENT:
                return new ClientModeSparkStarter(args, commandArgs);
            default:
                throw new IllegalArgumentException("Deploy mode " + deployMode + " not supported");
        }
    }

<<<<<<< HEAD
    /**
     * parse commandline args
     */
    private static SparkCommandArgs parseCommandArgs(String[] args) {
        SparkCommandArgs commandArgs = new SparkCommandArgs();
        JCommander commander = JCommander.newBuilder()
                .programName("start-seatunnel-spark-connector-v2.sh")
                .addObject(commandArgs)
                .args(args)
                .build();
        if (commandArgs.isHelp()) {
            commander.setUsageFormatter(new UnixStyleUsageFormatter(commander));
            commander.usage();
            System.exit(USAGE_EXIT_CODE);
        }
        return commandArgs;
    }

=======
>>>>>>> 0b5a2852
    @Override
    public List<String> buildCommands() throws IOException {
        setSparkConf();
        Common.setDeployMode(commandArgs.getDeployMode());
        Common.setStarter(true);
        this.jars.addAll(Common.getPluginsJarDependencies());
        this.jars.addAll(getConnectorJarDependencies());
        this.appName = this.sparkConf.getOrDefault("spark.app.name", Constants.LOGO);
        return buildFinal();
    }

    /**
     * parse spark configurations from SeaTunnel config file
     */
    private void setSparkConf() throws FileNotFoundException {
        commandArgs.getVariables()
                .stream()
                .filter(Objects::nonNull)
                .map(variable -> variable.split("=", 2))
                .filter(pair -> pair.length == 2)
                .forEach(pair -> System.setProperty(pair[0], pair[1]));
        this.sparkConf = getSparkConf(commandArgs.getConfigFile());
        String driverJavaOpts = this.sparkConf.getOrDefault("spark.driver.extraJavaOptions", "");
        String executorJavaOpts = this.sparkConf.getOrDefault("spark.executor.extraJavaOptions", "");
        if (!commandArgs.getVariables().isEmpty()) {
            String properties = commandArgs.getVariables()
                    .stream()
                    .map(v -> "-D" + v)
                    .collect(Collectors.joining(" "));
            driverJavaOpts += " " + properties;
            executorJavaOpts += " " + properties;
            this.sparkConf.put("spark.driver.extraJavaOptions", driverJavaOpts.trim());
            this.sparkConf.put("spark.executor.extraJavaOptions", executorJavaOpts.trim());
        }
    }

    /**
     * Get spark configurations from SeaTunnel job config file.
     */
    static Map<String, String> getSparkConf(String configFile) throws FileNotFoundException {
        File file = new File(configFile);
        if (!file.exists()) {
            throw new FileNotFoundException("config file '" + file + "' does not exists!");
        }
        Config appConfig = ConfigFactory.parseFile(file)
                .resolve(ConfigResolveOptions.defaults().setAllowUnresolved(true))
                .resolveWith(ConfigFactory.systemProperties(), ConfigResolveOptions.defaults().setAllowUnresolved(true));

        return appConfig.getConfig("env")
                .entrySet()
                .stream()
                .collect(Collectors.toMap(Map.Entry::getKey, e -> e.getValue().unwrapped().toString()));
    }

    /**
     * return connector's jars, which located in 'connectors/spark/*'.
     */
    private List<Path> getConnectorJarDependencies() {
        Path pluginRootDir = Common.connectorJarDir("seatunnel");
        if (!Files.exists(pluginRootDir) || !Files.isDirectory(pluginRootDir)) {
            return Collections.emptyList();
        }
        Config config = new ConfigBuilder(Paths.get(commandArgs.getConfigFile())).getConfig();
        Set<URL> pluginJars = new HashSet<>();
        SeaTunnelSourcePluginDiscovery seaTunnelSourcePluginDiscovery = new SeaTunnelSourcePluginDiscovery();
        SeaTunnelSinkPluginDiscovery seaTunnelSinkPluginDiscovery = new SeaTunnelSinkPluginDiscovery();
        pluginJars.addAll(seaTunnelSourcePluginDiscovery.getPluginJarPaths(getPluginIdentifiers(config, PluginType.SOURCE)));
        pluginJars.addAll(seaTunnelSinkPluginDiscovery.getPluginJarPaths(getPluginIdentifiers(config, PluginType.SINK)));
        return pluginJars.stream().map(url -> new File(url.getPath()).toPath()).collect(Collectors.toList());
    }

    /**
     * build final spark-submit commands
     */
    protected List<String> buildFinal() {
        List<String> commands = new ArrayList<>();
        commands.add("${SPARK_HOME}/bin/spark-submit");
        appendOption(commands, "--class", SeatunnelSpark.class.getName());
        appendOption(commands, "--name", this.appName);
        appendOption(commands, "--master", this.commandArgs.getMaster());
        appendOption(commands, "--deploy-mode", this.commandArgs.getDeployMode().getName());
        appendJars(commands, this.jars);
        appendFiles(commands, this.files);
        appendSparkConf(commands, this.sparkConf);
        appendAppJar(commands);
        appendArgs(commands, args);
        return commands;
    }

    /**
     * append option to StringBuilder
     */
    protected void appendOption(List<String> commands, String option, String value) {
        commands.add(option);
        commands.add("\"" + value.replace("\"", "\\\"") + "\"");
    }

    /**
     * append jars option to StringBuilder
     */
    protected void appendJars(List<String> commands, List<Path> paths) {
        appendPaths(commands, "--jars", paths);
    }

    /**
     * append files option to StringBuilder
     */
    protected void appendFiles(List<String> commands, List<Path> paths) {
        appendPaths(commands, "--files", paths);
    }

    /**
     * append comma-split paths option to StringBuilder
     */
    protected void appendPaths(List<String> commands, String option, List<Path> paths) {
        if (!paths.isEmpty()) {
            String values = paths.stream()
                    .map(Path::toString)
                    .collect(Collectors.joining(","));
            appendOption(commands, option, values);
        }
    }

    /**
     * append spark configurations to StringBuilder
     */
    protected void appendSparkConf(List<String> commands, Map<String, String> sparkConf) {
        for (Map.Entry<String, String> entry : sparkConf.entrySet()) {
            String key = entry.getKey();
            String value = entry.getValue();
            appendOption(commands, "--conf", key + "=" + value);
        }
    }

    /**
     * append original commandline args to StringBuilder
     */
    protected void appendArgs(List<String> commands, String[] args) {
        commands.addAll(Arrays.asList(args));
    }

    /**
     * append appJar to StringBuilder
     */
    protected void appendAppJar(List<String> commands) {
        commands.add(Common.appLibDir().resolve("seatunnel-spark-starter.jar").toString());
    }

    @SuppressWarnings("checkstyle:Indentation")
    private List<PluginIdentifier> getPluginIdentifiers(Config config, PluginType... pluginTypes) {
        return Arrays.stream(pluginTypes).flatMap((Function<PluginType, Stream<PluginIdentifier>>) pluginType -> {
            List<? extends Config> configList = config.getConfigList(pluginType.getType());
            return configList.stream()
                    .map(pluginConfig -> PluginIdentifier.of("seatunnel", pluginType.getType(),
                            pluginConfig.getString("plugin_name")));
        }).collect(Collectors.toList());
    }

    /**
     * a Starter for building spark-submit commands with client mode options
     */
    private static class ClientModeSparkStarter extends SparkStarter {

        /**
         * client mode specified spark options
         */
        private enum ClientModeSparkConfigs {

            /**
             * Memory for driver in client mode
             */
            DriverMemory("--driver-memory", "spark.driver.memory"),

            /**
             * Extra Java options to pass to the driver in client mode
             */
            DriverJavaOptions("--driver-java-options", "spark.driver.extraJavaOptions"),

            /**
             * Extra library path entries to pass to the driver in client mode
             */
            DriverLibraryPath(" --driver-library-path", "spark.driver.extraLibraryPath"),

            /**
             * Extra class path entries to pass to the driver in client mode
             */
            DriverClassPath("--driver-class-path", "spark.driver.extraClassPath");

            private final String optionName;

            private final String propertyName;

            private static final Map<String, ClientModeSparkConfigs> PROPERTY_NAME_MAP = new HashMap<>();

            static {
                for (ClientModeSparkConfigs config : values()) {
                    PROPERTY_NAME_MAP.put(config.propertyName, config);
                }
            }

            ClientModeSparkConfigs(String optionName, String propertyName) {
                this.optionName = optionName;
                this.propertyName = propertyName;
            }
        }

        private ClientModeSparkStarter(String[] args, SparkCommandArgs commandArgs) {
            super(args, commandArgs);
        }

        @Override
        protected void appendSparkConf(List<String> commands, Map<String, String> sparkConf) {
            for (ClientModeSparkConfigs config : ClientModeSparkConfigs.values()) {
                String driverJavaOptions = this.sparkConf.get(config.propertyName);
                if (StringUtils.isNotBlank(driverJavaOptions)) {
                    appendOption(commands, config.optionName, driverJavaOptions);
                }
            }
            for (Map.Entry<String, String> entry : sparkConf.entrySet()) {
                String key = entry.getKey();
                String value = entry.getValue();
                if (ClientModeSparkConfigs.PROPERTY_NAME_MAP.containsKey(key)) {
                    continue;
                }
                appendOption(commands, "--conf", key + "=" + value);
            }
        }
    }

    /**
     * a Starter for building spark-submit commands with cluster mode options
     */
    private static class ClusterModeSparkStarter extends SparkStarter {

        private ClusterModeSparkStarter(String[] args, SparkCommandArgs commandArgs) {
            super(args, commandArgs);
        }

        @Override
        public List<String> buildCommands() throws IOException {
            Common.setDeployMode(commandArgs.getDeployMode());
            Common.setStarter(true);
            Path pluginTarball = Common.pluginTarball();
            CompressionUtils.tarGzip(Common.pluginRootDir(), pluginTarball);
            this.files.add(pluginTarball);
            this.files.add(Paths.get(commandArgs.getConfigFile()));
            return super.buildCommands();
        }
    }
}<|MERGE_RESOLUTION|>--- conflicted
+++ resolved
@@ -122,27 +122,6 @@
         }
     }
 
-<<<<<<< HEAD
-    /**
-     * parse commandline args
-     */
-    private static SparkCommandArgs parseCommandArgs(String[] args) {
-        SparkCommandArgs commandArgs = new SparkCommandArgs();
-        JCommander commander = JCommander.newBuilder()
-                .programName("start-seatunnel-spark-connector-v2.sh")
-                .addObject(commandArgs)
-                .args(args)
-                .build();
-        if (commandArgs.isHelp()) {
-            commander.setUsageFormatter(new UnixStyleUsageFormatter(commander));
-            commander.usage();
-            System.exit(USAGE_EXIT_CODE);
-        }
-        return commandArgs;
-    }
-
-=======
->>>>>>> 0b5a2852
     @Override
     public List<String> buildCommands() throws IOException {
         setSparkConf();
