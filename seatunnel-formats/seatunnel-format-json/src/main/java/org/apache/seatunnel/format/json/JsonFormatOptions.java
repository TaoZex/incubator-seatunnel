--- conflicted
+++ resolved
@@ -26,29 +26,19 @@
 public class JsonFormatOptions {
 
     public static final Option<Boolean> IGNORE_PARSE_ERRORS =
-        Options.key("ignore-parse-errors")
-            .booleanType()
-            .defaultValue(false)
-            .withDescription(
-                "Optional flag to skip fields and rows with parse errors instead of failing;\n"
-                    + "fields are set to null in case of errors, false by default.");
-
-<<<<<<< HEAD
-    public static final Option<Boolean> IGNORE_PARSE_ERRORS =
             Options.key("ignore-parse-errors")
                     .booleanType()
                     .defaultValue(false)
                     .withDescription(
                             "Optional flag to skip fields and rows with parse errors instead of failing;\n"
                                     + "fields are set to null in case of errors, false by default.");
-=======
+
     public static final Option<Boolean> FAIL_ON_MISSING_FIELD =
         Options.key("fail-on-missing-field")
             .booleanType()
             .defaultValue(false)
             .withDescription(
                 "Optional flag to specify whether to fail if a field is missing or not, false by default.");
->>>>>>> b80be72c
 
     public static boolean getFailOnMissingField(Map<String, String> options) {
         return Boolean.parseBoolean(options.getOrDefault(FAIL_ON_MISSING_FIELD.key(), FAIL_ON_MISSING_FIELD.toString()));
